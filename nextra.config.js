--- conflicted
+++ resolved
@@ -1,7 +1,6 @@
 export default {
   github: 'https://github.com/shuding/nextra',
   titleSuffix: ' – Nextra',
-<<<<<<< HEAD
   logo: (
     <>
       <span className="mr-2 font-extrabold hidden md:inline">Nextra</span>
@@ -10,7 +9,7 @@
       </span>
     </>
   ),
-  head: (
+  head: () => (
     <>
       <meta name="msapplication-TileColor" content="#ffffff" />
       <meta name="theme-color" content="#ffffff" />
@@ -24,48 +23,15 @@
       <meta name="apple-mobile-web-app-title" content="Nextra" />
     </>
   ),
-  footer: (
-    <span className="text-gray-600">
-      MIT {new Date().getFullYear()} © Shu Ding.
-    </span>
-  ),
-=======
-  logo: <>
-    <span className="mr-2 font-extrabold hidden md:inline">Nextra</span>
-    <span className="text-gray-600 font-normal hidden md:inline">The Next Docs Builder</span>
-  </>,
-  head: () => <>
-    <meta name="msapplication-TileColor" content="#ffffff" />
-    <meta name="theme-color" content="#ffffff" />
-    <meta
-      name="viewport"
-      content="width=device-width, initial-scale=1.0"
-    />
-    <meta httpEquiv="Content-Language" content="en" />
-    <meta
-      name="description"
-      content="Nextra: the next docs builder"
-    />
-    <meta
-      name="og:description"
-      content="Nextra: the next docs builder"
-    />
-    <meta name="twitter:card" content="summary_large_image" />
-    <meta name="twitter:site" content="@shuding_" />
-    <meta
-      name="og:title"
-      content="Nextra: the next docs builder"
-    />
-    <meta name="apple-mobile-web-app-title" content="Nextra" />
-  </>,
   footer: ({ filepath }) => <>
-    <hr/>
-    <div className="mt-24 flex justify-end flex-col-reverse md:flex-row items-center md:items-end">
+    <div className="mt-24 flex justify-between flex-col-reverse md:flex-row items-center md:items-end">
+      <span className="text-gray-600">
+        MIT {new Date().getFullYear()} © Shu Ding.
+      </span>
       <div className="mt-6"/>
       <a className="text-sm" href={
         'https://github.com/shuding/nextra/tree/master/pages' + filepath
       } target="_blank">Edit this page on GitHub</a>
     </div>
   </>
->>>>>>> cc48e994
 }