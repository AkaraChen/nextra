--- conflicted
+++ resolved
@@ -4,11 +4,7 @@
 
 **Nextra** is a [Next.js](https://nextjs.org) based static site generator.
 
-<<<<<<< HEAD
-It supports Markdown and React components ([MDX](/features/mdx)), automatically generated [sidebar and anchor links](/docs/anchors), file-system based routing, built-in syntax highlighting, image optimization, custom layouts, i18n, and all the features you love about Next.js.
-=======
-It supports Markdown and React components ([MDX](/mdx)), automatically generated [sidebar and anchor links](/get-started#sidebar-and-anchor-links), file-system based routing, built-in syntax highlighting, image optimization, custom layouts, i18n, and all the features you love about Next.js.
->>>>>>> cd5f8121
+It supports Markdown and React components ([MDX](/features/mdx)), automatically generated [sidebar and anchor links](/get-started#sidebar-and-anchor-links), file-system based routing, built-in syntax highlighting, image optimization, custom layouts, i18n, and all the features you love about Next.js.
 
 Here's what you will get in 1 minute:
 
