lockfileVersion: 5.3

importers:

  .:
    specifiers:
      '@types/react': ^17.0.38
      '@types/react-dom': ^17.0.11
      next: ^12.0.8
      prettier: ^2.5.1
      react: ^17.0.2
      react-dom: ^17.0.2
      turbo: ^1.1.0-canary.1
    devDependencies:
      '@types/react': 17.0.38
      '@types/react-dom': 17.0.11
      next: 12.0.8_react-dom@17.0.2+react@17.0.2
      prettier: 2.5.1
      react: 17.0.2
      react-dom: 17.0.2_react@17.0.2
      turbo: 1.1.0-canary.1

  examples/blog:
    specifiers:
      gray-matter: ^4.0.2
      next: ^12.0.4
      nextra: workspace:*
      nextra-theme-blog: workspace:*
      react: '17'
      react-dom: '17'
    dependencies:
      gray-matter: 4.0.3
      next: 12.0.7_react-dom@17.0.2+react@17.0.2
      nextra: link:../../packages/nextra
      nextra-theme-blog: link:../../packages/nextra-theme-blog
      react: 17.0.2
      react-dom: 17.0.2_react@17.0.2

  examples/docs:
    specifiers:
      next: ^12.0.4
      nextra: workspace:*
      nextra-theme-docs: workspace:*
      prism-react-renderer: ^1.1.1
      prismjs: ^1.22.0
      react: '17'
      react-dom: '17'
    dependencies:
      next: 12.0.7_react-dom@17.0.2+react@17.0.2
      nextra: link:../../packages/nextra
      nextra-theme-docs: link:../../packages/nextra-theme-docs
      prism-react-renderer: 1.2.1_react@17.0.2
      prismjs: 1.25.0
      react: 17.0.2
      react-dom: 17.0.2_react@17.0.2

  examples/swr-site:
    specifiers:
      '@reach/skip-nav': ^0.10.5
      autoprefixer: ^10.2.6
      focus-visible: ^5.1.0
      intersection-observer: ^0.10.0
      markdown-to-jsx: ^6.11.4
      next: ^12.0.8
      nextra: workspace:*
      nextra-theme-docs: workspace:*
      postcss: ^8.3.5
      react: ^17.0.2
      react-dom: ^17.0.2
      react-intersection-observer: ^8.26.2
      tailwindcss: ^2.2.4
    dependencies:
      '@reach/skip-nav': 0.10.5_react-dom@17.0.2+react@17.0.2
      focus-visible: 5.2.0
      intersection-observer: 0.10.0
      markdown-to-jsx: 6.11.4_react@17.0.2
      next: 12.0.8_react-dom@17.0.2+react@17.0.2
      nextra: link:../../packages/nextra
      nextra-theme-docs: link:../../packages/nextra-theme-docs
      react: 17.0.2
      react-dom: 17.0.2_react@17.0.2
      react-intersection-observer: 8.33.1_react@17.0.2
    devDependencies:
      autoprefixer: 10.4.1_postcss@8.4.5
      postcss: 8.4.5
      tailwindcss: 2.2.19_cefe482e8d38053bbf3d5815e0c551b3

  packages/nextra:
    specifiers:
      '@mdx-js/mdx': ^2.0.0-rc.2
      '@shuding/rehype-pretty-code': ^0.0.1
      '@types/graceful-fs': ^4.1.5
      '@types/mdast': ^3.0.10
      '@types/webpack': ^5.28.0
      esbuild: ^0.14.0
      github-slugger: ^1.4.0
      graceful-fs: ^4.2.6
      gray-matter: ^4.0.3
<<<<<<< HEAD
      rehype-pretty-code: ^0.1.0
=======
>>>>>>> 33470512
      remark-gfm: ^3.0.1
      shiki: 0.10.0
      slash: ^3.0.0
      typescript: ^4.5.2
      vitest: ^0.0.141
    dependencies:
      '@mdx-js/mdx': 2.0.0-rc.2
      '@shuding/rehype-pretty-code': 0.0.1_shiki@0.10.0
      github-slugger: 1.4.0
      graceful-fs: 4.2.9
      gray-matter: 4.0.3
<<<<<<< HEAD
      rehype-pretty-code: 0.1.0_shiki@0.10.0
=======
>>>>>>> 33470512
      remark-gfm: 3.0.1
      shiki: 0.10.0
      slash: 3.0.0
      typescript: 4.5.4
      vitest: 0.0.141
    devDependencies:
      '@types/graceful-fs': 4.1.5
      '@types/mdast': 3.0.10
      '@types/webpack': 5.28.0_esbuild@0.14.10
      esbuild: 0.14.10

  packages/nextra-theme-blog:
    specifiers:
      '@mdx-js/react': ^2.0.0-rc.2
      '@tailwindcss/typography': ^0.4.1
      esbuild: ^0.14.0
      github-slugger: ^1.3.0
      next-themes: ^0.0.15
      nextra: workspace:*
      postcss: ^8.2.8
      postcss-cli: ^8.3.1
      prism-react-renderer: ^1.1.1
      react-cusdis: ^2.0.1
      tailwindcss: ^2.2.19
      typescript: ^4.5.2
    dependencies:
      '@mdx-js/react': 2.0.0-rc.2_react@17.0.2
      '@tailwindcss/typography': 0.4.1_tailwindcss@2.2.19
      github-slugger: 1.4.0
      next-themes: 0.0.15_d837ce8f3acb2f60f8b7454672a9bcea
      postcss-cli: 8.3.1_postcss@8.4.5
      prism-react-renderer: 1.2.1_react@17.0.2
      react-cusdis: 2.1.3_react-dom@17.0.2+react@17.0.2
      typescript: 4.5.4
    devDependencies:
      esbuild: 0.14.10
      nextra: link:../nextra
      postcss: 8.4.5
      tailwindcss: 2.2.19_postcss@8.4.5

  packages/nextra-theme-docs:
    specifiers:
      '@headlessui/react': ^1.4.2
      '@mdx-js/react': ^2.0.0-rc.2
      '@reach/skip-nav': ^0.16.0
      '@types/flexsearch': ^0.7.2
      autoprefixer: ^10.0.2
      classnames: ^2.2.6
      concurrently: ^7.0.0
      cssnano: ^4.1.10
      esbuild: ^0.14.0
      flexsearch: ^0.7.21
      focus-visible: ^5.1.0
      github-slugger: ^1.4.0
      intersection-observer: ^0.12.0
      match-sorter: ^4.2.0
      next-themes: ^0.0.15
      nextra: workspace:*
      parse-git-url: ^1.0.1
      postcss: ^8.2.1
      postcss-cli: ^8.3.1
      react-innertext: ^1.1.5
      tailwindcss: ^3.0.7
      title: ^3.4.2
      typescript: ^4.5.2
    dependencies:
      '@headlessui/react': 1.4.2_react-dom@17.0.2+react@17.0.2
      '@mdx-js/react': 2.0.0-rc.2_react@17.0.2
      '@reach/skip-nav': 0.16.0_react-dom@17.0.2+react@17.0.2
      classnames: 2.3.1
      flexsearch: 0.7.21
      focus-visible: 5.2.0
      github-slugger: 1.4.0
      intersection-observer: 0.12.0
      match-sorter: 4.2.1
      next-themes: 0.0.15_d837ce8f3acb2f60f8b7454672a9bcea
      parse-git-url: 1.0.1
      react-innertext: 1.1.5_b08e3c15324cbe90a6ff8fcd416c932c
      title: 3.4.3
      typescript: 4.5.4
    devDependencies:
      '@types/flexsearch': 0.7.2
      autoprefixer: 10.4.1_postcss@8.4.5
      concurrently: 7.0.0
      cssnano: 4.1.11
      esbuild: 0.14.10
      nextra: link:../nextra
      postcss: 8.4.5
      postcss-cli: 8.3.1_postcss@8.4.5
      tailwindcss: 3.0.11_cefe482e8d38053bbf3d5815e0c551b3

packages:

  /@babel/code-frame/7.12.11:
    resolution: {integrity: sha512-Zt1yodBx1UcyiePMSkWnU4hPqhwq7hGi2nFL1LeA3EUl+q2LQx16MISgJ0+z7dnmgvP9QtIleuETGOiOH1RcIw==}
    dependencies:
      '@babel/highlight': 7.16.7
    dev: false

  /@babel/code-frame/7.16.7:
    resolution: {integrity: sha512-iAXqUn8IIeBTNd72xsFlgaXHkMBMt6y4HJp1tIaK465CWLT/fG1aqB7ykr95gHHmlBdGbFeWWfyB4NJJ0nmeIg==}
    engines: {node: '>=6.9.0'}
    dependencies:
      '@babel/highlight': 7.16.7
    dev: true

  /@babel/helper-plugin-utils/7.16.7:
    resolution: {integrity: sha512-Qg3Nk7ZxpgMrsox6HreY1ZNKdBq7K72tDSliA6dCl5f007jR4ne8iD5UzuNnCJH2xBf2BEEVGr+/OL6Gdp7RxA==}
    engines: {node: '>=6.9.0'}

  /@babel/helper-validator-identifier/7.16.7:
    resolution: {integrity: sha512-hsEnFemeiW4D08A5gUAZxLBTXpZ39P+a+DGDsHw1yxqyQ/jzFEnxf5uTEGp+3bzAbNOxU1paTgYS4ECU/IgfDw==}
    engines: {node: '>=6.9.0'}

  /@babel/highlight/7.16.7:
    resolution: {integrity: sha512-aKpPMfLvGO3Q97V0qhw/V2SWNWlwfJknuwAunU7wZLSfrM4xTBvg7E5opUVi1kJTBKihE38CPg4nBiqX83PWYw==}
    engines: {node: '>=6.9.0'}
    dependencies:
      '@babel/helper-validator-identifier': 7.16.7
      chalk: 2.4.2
      js-tokens: 4.0.0

  /@babel/plugin-syntax-jsx/7.14.5:
    resolution: {integrity: sha512-ohuFIsOMXJnbOMRfX7/w7LocdR6R7whhuRD4ax8IipLcLPlZGJKkBxgHp++U4N/vKyU16/YDQr2f5seajD3jIw==}
    engines: {node: '>=6.9.0'}
    peerDependencies:
      '@babel/core': ^7.0.0-0
    dependencies:
      '@babel/helper-plugin-utils': 7.16.7

  /@babel/runtime/7.15.4:
    resolution: {integrity: sha512-99catp6bHCaxr4sJ/DbTGgHS4+Rs2RVd2g7iOap6SLGPDknRK9ztKNsE/Fg6QhSeh1FGE5f6gHGQmvvn3I3xhw==}
    engines: {node: '>=6.9.0'}
    dependencies:
      regenerator-runtime: 0.13.4
    dev: false

  /@babel/runtime/7.16.7:
    resolution: {integrity: sha512-9E9FJowqAsytyOY6LG+1KuueckRL+aQW+mKvXRXnuFGyRAyepJPmEo9vgMfXUA6O9u3IeEdv9MAkppFcaQwogQ==}
    engines: {node: '>=6.9.0'}
    dependencies:
      regenerator-runtime: 0.13.9
    dev: false

  /@babel/types/7.15.0:
    resolution: {integrity: sha512-OBvfqnllOIdX4ojTHpwZbpvz4j3EWyjkZEdmjH0/cgsd6QOdSgU8rLSk6ard/pcW7rlmjdVSX/AWOaORR1uNOQ==}
    engines: {node: '>=6.9.0'}
    dependencies:
      '@babel/helper-validator-identifier': 7.16.7
      to-fast-properties: 2.0.0

  /@hapi/accept/5.0.2:
    resolution: {integrity: sha512-CmzBx/bXUR8451fnZRuZAJRlzgm0Jgu5dltTX/bszmR2lheb9BpyN47Q1RbaGTsvFzn0PXAEs+lXDKfshccYZw==}
    dependencies:
      '@hapi/boom': 9.1.4
      '@hapi/hoek': 9.2.1
    dev: false

  /@hapi/boom/9.1.4:
    resolution: {integrity: sha512-Ls1oH8jaN1vNsqcaHVYJrKmgMcKsC1wcp8bujvXrHaAqD2iDYq3HoOwsxwo09Cuda5R5nC0o0IxlrlTuvPuzSw==}
    dependencies:
      '@hapi/hoek': 9.2.1
    dev: false

  /@hapi/hoek/9.2.1:
    resolution: {integrity: sha512-gfta+H8aziZsm8pZa0vj04KO6biEiisppNgA1kbJvFrrWu9Vm7eaUEy76DIxsuTaWvti5fkJVhllWc6ZTE+Mdw==}
    dev: false

  /@headlessui/react/1.4.2_react-dom@17.0.2+react@17.0.2:
    resolution: {integrity: sha512-N8tv7kLhg9qGKBkVdtg572BvKvWhmiudmeEpOCyNwzOsZHCXBtl8AazGikIfUS+vBoub20Fse3BjawXDVPPdug==}
    engines: {node: '>=10'}
    peerDependencies:
      react: ^16 || ^17 || ^18
      react-dom: ^16 || ^17 || ^18
    dependencies:
      react: 17.0.2
      react-dom: 17.0.2_react@17.0.2
    dev: false

  /@mdx-js/mdx/2.0.0-rc.2:
    resolution: {integrity: sha512-hf/kfsQSl/fhFP6s4TRWic7LYDzwsLieD37n90w8CP3U6dsbVhuk+n/OwLSS1pfdb5NJulTV4LQBv4e4h7Y1iw==}
    dependencies:
      '@types/estree-jsx': 0.0.1
      '@types/mdx': 2.0.1
      astring: 1.8.1
      estree-util-build-jsx: 2.0.0
      estree-util-is-identifier-name: 2.0.0
      estree-walker: 3.0.1
      hast-util-to-estree: 2.0.2
      markdown-extensions: 1.1.1
      periscopic: 3.0.4
      remark-mdx: 2.0.0-rc.2
      remark-parse: 10.0.1
      remark-rehype: 10.1.0
      unified: 10.1.1
      unist-util-position-from-estree: 1.1.1
      unist-util-stringify-position: 3.0.0
      unist-util-visit: 4.1.0
      vfile: 5.2.1
    transitivePeerDependencies:
      - supports-color
    dev: false

  /@mdx-js/react/2.0.0-rc.2_react@17.0.2:
    resolution: {integrity: sha512-WHksgPnvKyDDNq0RQvTnKboe+wxUcq5A7xD12Ob+ASfUR3NRFo/h//k8fjv3t8dgzWX5M0UeU5jsccjykosDEQ==}
    peerDependencies:
      react: '>=16'
    dependencies:
      '@types/mdx': 2.0.1
      '@types/react': 17.0.38
      react: 17.0.2
    dev: false

  /@napi-rs/triples/1.0.3:
    resolution: {integrity: sha512-jDJTpta+P4p1NZTFVLHJ/TLFVYVcOqv6l8xwOeBKNPMgY/zDYH/YH7SJbvrr/h1RcS9GzbPcLKGzpuK9cV56UA==}
    dev: false

  /@next/env/12.0.7:
    resolution: {integrity: sha512-TNDqBV37wd95SiNdZsSUq8gnnrTwr+aN9wqy4Zxrxw4bC/jCHNsbK94DxjkG99VL30VCRXXDBTA1/Wa2jIpF9Q==}
    dev: false

  /@next/env/12.0.8:
    resolution: {integrity: sha512-Wa0gOeioB9PHap9wtZDZEhgOSE3/+qE/UALWjJHuNvH4J3oE+13EjVOiEsr1JcPCXUN8ESQE+phDKlo6qJ8P9g==}

  /@next/polyfill-module/12.0.7:
    resolution: {integrity: sha512-sA8LAMMlmcspIZw/jeQuJTyA3uGrqOhTBaQE+G9u6DPohqrBFRkaz7RzzJeqXkUXw600occsIBknSjyVd1R67A==}
    dev: false

  /@next/react-dev-overlay/12.0.7_react-dom@17.0.2+react@17.0.2:
    resolution: {integrity: sha512-dSQLgpZ5uzyittFtIHlJCLAbc0LlMFbRBSYuGsIlrtGyjYN+WMcnz8lK48VLxNPFGuB/hEzkWV4TW5Zu75+Fzg==}
    peerDependencies:
      react: ^17.0.2
      react-dom: ^17.0.2
      webpack: ^4 || ^5
    peerDependenciesMeta:
      webpack:
        optional: true
    dependencies:
      '@babel/code-frame': 7.12.11
      anser: 1.4.9
      chalk: 4.0.0
      classnames: 2.2.6
      css.escape: 1.5.1
      data-uri-to-buffer: 3.0.1
      platform: 1.3.6
      react: 17.0.2
      react-dom: 17.0.2_react@17.0.2
      shell-quote: 1.7.3
      source-map: 0.8.0-beta.0
      stacktrace-parser: 0.1.10
      strip-ansi: 6.0.1
    dev: false

  /@next/react-refresh-utils/12.0.7_react-refresh@0.8.3:
    resolution: {integrity: sha512-Pglj1t+7RxH0txEqVcD8ZxrJgqLDmKvQDqxKq3ZPRWxMv7LTl7FVT2Pnb36QFeBwCvMVl67jxsADKsW0idz8sA==}
    peerDependencies:
      react-refresh: 0.8.3
      webpack: ^4 || ^5
    peerDependenciesMeta:
      webpack:
        optional: true
    dependencies:
      react-refresh: 0.8.3
    dev: false

  /@next/react-refresh-utils/12.0.8_react-refresh@0.8.3:
    resolution: {integrity: sha512-Bq4T/aOOFQUkCF9b8k9x+HpjOevu65ZPxsYJOpgEtBuJyvb+sZREtDDLKb/RtjUeLMrWrsGD0aLteyFFtiS8Og==}
    peerDependencies:
      react-refresh: 0.8.3
      webpack: ^4 || ^5
    peerDependenciesMeta:
      webpack:
        optional: true
    dependencies:
      react-refresh: 0.8.3

  /@next/swc-android-arm64/12.0.7:
    resolution: {integrity: sha512-yViT7EEc7JqxncRT+ZTeTsrAYXLlcefo0Y0eAfYmmalGD2605L4FWAVrJi4WnrSLji7l+veczw1WBmNeHICKKA==}
    engines: {node: '>= 10'}
    cpu: [arm64]
    os: [android]
    requiresBuild: true
    dev: false
    optional: true

  /@next/swc-android-arm64/12.0.8:
    resolution: {integrity: sha512-BiXMcOZNnXSIXv+FQvbRgbMb+iYayLX/Sb2MwR0wja+eMs46BY1x/ssXDwUBADP1M8YtrGTlSPHZqUiCU94+Mg==}
    engines: {node: '>= 10'}
    cpu: [arm64]
    os: [android]
    requiresBuild: true
    optional: true

  /@next/swc-darwin-arm64/12.0.7:
    resolution: {integrity: sha512-vhAyW2rDEUcQesRVaj0z1hSoz7QhDzzGd0V1/5/5i9YJOfOtyrPsVJ82tlf7BfXl6/Ep+eKNfWVIb5/Jv89EKg==}
    engines: {node: '>= 10'}
    cpu: [arm64]
    os: [darwin]
    requiresBuild: true
    dev: false
    optional: true

  /@next/swc-darwin-arm64/12.0.8:
    resolution: {integrity: sha512-6EGMmvcIwPpwt0/iqLbXDGx6oKHAXzbowyyVXK8cqmIvhoghRFjqfiNGBs+ar6wEBGt68zhwn/77vE3iQWoFJw==}
    engines: {node: '>= 10'}
    cpu: [arm64]
    os: [darwin]
    requiresBuild: true
    optional: true

  /@next/swc-darwin-x64/12.0.7:
    resolution: {integrity: sha512-km+6Rx6TvbraoQ1f0MXa69ol/x0RxzucFGa2OgZaYJERas0spy0iwW8hpASsGcf597D8VRW1x+R2C7ZdjVBSTw==}
    engines: {node: '>= 10'}
    cpu: [x64]
    os: [darwin]
    requiresBuild: true
    dev: false
    optional: true

  /@next/swc-darwin-x64/12.0.8:
    resolution: {integrity: sha512-todxgQOGP/ucz5UH2kKR3XGDdkWmWr0VZAAbzgTbiFm45Ol4ih602k2nNR3xSbza9IqNhxNuUVsMpBgeo19CFQ==}
    engines: {node: '>= 10'}
    cpu: [x64]
    os: [darwin]
    requiresBuild: true
    optional: true

  /@next/swc-linux-arm-gnueabihf/12.0.7:
    resolution: {integrity: sha512-d0zWr877YqZ2cf/DQy6obouaR39r0FPebcXj2nws9AC99m68CO2xVpWv9jT7mFvpY+T40HJisLH80jSZ2iQ9sA==}
    engines: {node: '>= 10'}
    cpu: [arm]
    os: [linux]
    requiresBuild: true
    dev: false
    optional: true

  /@next/swc-linux-arm-gnueabihf/12.0.8:
    resolution: {integrity: sha512-KULmdrfI+DJxBuhEyV47MQllB/WpC3P2xbwhHezxL/LkC2nkz5SbV4k432qpx2ebjIRf9SjdQ5Oz1FjD8Urayw==}
    engines: {node: '>= 10'}
    cpu: [arm]
    os: [linux]
    requiresBuild: true
    optional: true

  /@next/swc-linux-arm64-gnu/12.0.7:
    resolution: {integrity: sha512-fdobh5u6gG13Gd5LkHhJ+W8tF9hbaFolRW99FhzArMe5/nMKlLdBymOxvitE3K4gSFQxbXJA6TbU0Vv0e59Kww==}
    engines: {node: '>= 10'}
    cpu: [arm64]
    os: [linux]
    requiresBuild: true
    dev: false
    optional: true

  /@next/swc-linux-arm64-gnu/12.0.8:
    resolution: {integrity: sha512-1XO87wgIVPvt5fx5i8CqdhksRdcpqyzCOLW4KrE0f9pUCIT04EbsFiKdmsH9c73aqjNZMnCMXpbV+cn4hN8x1w==}
    engines: {node: '>= 10'}
    cpu: [arm64]
    os: [linux]
    requiresBuild: true
    optional: true

  /@next/swc-linux-arm64-musl/12.0.7:
    resolution: {integrity: sha512-vx0c5Q3oIScFNT/4jI9rCe0yPzKuCqWOkiO/OOV0ixSI2gLhbrwDIcdkm79fKVn3i8JOJunxE4zDoFeR/g8xqQ==}
    engines: {node: '>= 10'}
    cpu: [arm64]
    os: [linux]
    requiresBuild: true
    dev: false
    optional: true

  /@next/swc-linux-arm64-musl/12.0.8:
    resolution: {integrity: sha512-NStRZEy/rkk2G18Yhc/Jzi1Q2Dv+zH176oO8479zlDQ5syRfc6AvRHVV4iNRc8Pai58If83r/nOJkwFgGwkKLw==}
    engines: {node: '>= 10'}
    cpu: [arm64]
    os: [linux]
    requiresBuild: true
    optional: true

  /@next/swc-linux-x64-gnu/12.0.7:
    resolution: {integrity: sha512-9ITyp6s6uGVKNx3C/GP7GrYycbcwTADG7TdIXzXUxOOZORrdB1GNg3w/EL3Am4VMPPEpO6v1RfKo2IKZpVKfTA==}
    engines: {node: '>= 10'}
    cpu: [x64]
    os: [linux]
    requiresBuild: true
    dev: false
    optional: true

  /@next/swc-linux-x64-gnu/12.0.8:
    resolution: {integrity: sha512-rHxTGtTEDFsdT9/VjewzxE19S7W1NE+aZpm4TwbT1pSNGK9KQxQGcXjqoHMeB+VZCFknzNEoIU/vydbjZMlAuw==}
    engines: {node: '>= 10'}
    cpu: [x64]
    os: [linux]
    requiresBuild: true
    optional: true

  /@next/swc-linux-x64-musl/12.0.7:
    resolution: {integrity: sha512-C+k+cygbIZXYfc+Hx2fNPUBEg7jzio+mniP5ywZevuTXW14zodIfQ3ZMoMJR8EpOVvYpjWFk2uAjiwqgx8vo/g==}
    engines: {node: '>= 10'}
    cpu: [x64]
    os: [linux]
    requiresBuild: true
    dev: false
    optional: true

  /@next/swc-linux-x64-musl/12.0.8:
    resolution: {integrity: sha512-1F4kuFRQE10GSx7LMSvRmjMXFGpxT30g8rZzq9r/p/WKdErA4WB4uxaKEX0P8AINfuN63i4luKdR+LoacgBhYw==}
    engines: {node: '>= 10'}
    cpu: [x64]
    os: [linux]
    requiresBuild: true
    optional: true

  /@next/swc-win32-arm64-msvc/12.0.7:
    resolution: {integrity: sha512-7jTRjOKkDVnb5s7VoHT7eX+eyT/5BQJ/ljP2G56riAgKGqPL63/V7FXemLhhLT67D+OjoP8DRA2E2ne6IPHk4w==}
    engines: {node: '>= 10'}
    cpu: [arm64]
    os: [win32]
    requiresBuild: true
    dev: false
    optional: true

  /@next/swc-win32-arm64-msvc/12.0.8:
    resolution: {integrity: sha512-QuRe49jqCV61TysGopC1P0HPqFAMZMWe1nbIQLyOkDLkULmZR8N2eYZq7fwqvZE5YwhMmJA/grwWFVBqSEh5Kg==}
    engines: {node: '>= 10'}
    cpu: [arm64]
    os: [win32]
    requiresBuild: true
    optional: true

  /@next/swc-win32-ia32-msvc/12.0.7:
    resolution: {integrity: sha512-2u5pGDsk7H6gGxob2ATIojzlwKzgYsrijo7RRpXOiPePVqwPWg6/pmhaJzLdpfjaBgRg1NFmwSp/7Ump9X8Ijg==}
    engines: {node: '>= 10'}
    cpu: [ia32]
    os: [win32]
    requiresBuild: true
    dev: false
    optional: true

  /@next/swc-win32-ia32-msvc/12.0.8:
    resolution: {integrity: sha512-0RV3/julybJr1IlPCowIWrJJZyAl+sOakJEM15y1NOOsbwTQ5eKZZXSi+7e23TN4wmy5HwNvn2dKzgOEVJ+jbA==}
    engines: {node: '>= 10'}
    cpu: [ia32]
    os: [win32]
    requiresBuild: true
    optional: true

  /@next/swc-win32-x64-msvc/12.0.7:
    resolution: {integrity: sha512-frEWtbf+q8Oz4e2UqKJrNssk6DZ6/NLCQXn5/ORWE9dPAfe9XS6aK5FRZ6DuEPmmKd5gOoRkKJFFz5nYd+TeyQ==}
    engines: {node: '>= 10'}
    cpu: [x64]
    os: [win32]
    requiresBuild: true
    dev: false
    optional: true

  /@next/swc-win32-x64-msvc/12.0.8:
    resolution: {integrity: sha512-tTga6OFfO2JS+Yt5hdryng259c/tzNgSWkdiU2E+RBHiysAIOta57n4PJ8iPahOSqEqjaToPI76wM+o441GaNQ==}
    engines: {node: '>= 10'}
    cpu: [x64]
    os: [win32]
    requiresBuild: true
    optional: true

  /@nodelib/fs.scandir/2.1.5:
    resolution: {integrity: sha512-vq24Bq3ym5HEQm2NKCr3yXDwjc7vTsEThRDnkp2DK9p1uqLR+DHurm/NOTo0KG7HYHU7eppKZj3MyqYuMBf62g==}
    engines: {node: '>= 8'}
    dependencies:
      '@nodelib/fs.stat': 2.0.5
      run-parallel: 1.2.0

  /@nodelib/fs.stat/2.0.5:
    resolution: {integrity: sha512-RkhPPp2zrqDAQA/2jNhnztcPAlv64XdhIp7a7454A5ovI7Bukxgt7MX7udwAu3zg1DcpPU0rz3VV1SeaqvY4+A==}
    engines: {node: '>= 8'}

  /@nodelib/fs.walk/1.2.8:
    resolution: {integrity: sha512-oGB+UxlgWcgQkgwo8GcEGwemoTFt3FIO9ababBmaGwXIoBKZ+GTy0pP185beGg7Llih/NSHSV2XAs1lnznocSg==}
    engines: {node: '>= 8'}
    dependencies:
      '@nodelib/fs.scandir': 2.1.5
      fastq: 1.13.0

  /@reach/skip-nav/0.10.5_react-dom@17.0.2+react@17.0.2:
    resolution: {integrity: sha512-Cg/nGKmu73jdSf46J53Qs+tUat7UVH6zQfq0VYdBw+Xqg72U1mkN2NyMAvb3N8O0cc3nDGvZoq0MKWrC7+TeqQ==}
    peerDependencies:
      react: ^16.8.0
      react-dom: ^16.8.0
    dependencies:
      '@reach/utils': 0.10.5_react-dom@17.0.2+react@17.0.2
      react: 17.0.2
      react-dom: 17.0.2_react@17.0.2
      tslib: 2.3.1
    dev: false

  /@reach/skip-nav/0.16.0_react-dom@17.0.2+react@17.0.2:
    resolution: {integrity: sha512-SY4PdNx+hQHbeOr/+qLc+QXdRt9NTVlt0r737bOqY1WURGBIEN9sGgsmIsHluP1/bQuAe0JKdOJ/tXiwQ3Z3ug==}
    peerDependencies:
      react: ^16.8.0 || 17.x
      react-dom: ^16.8.0 || 17.x
    dependencies:
      '@reach/utils': 0.16.0_react-dom@17.0.2+react@17.0.2
      react: 17.0.2
      react-dom: 17.0.2_react@17.0.2
      tslib: 2.3.1
    dev: false

  /@reach/utils/0.10.5_react-dom@17.0.2+react@17.0.2:
    resolution: {integrity: sha512-5E/xxQnUbmpI/LrufBAOXjunl96DnqX6B4zC2MO2KH/dRzLug5gM5VuOwV26egsp0jvsSPxojwciOhS43px3qw==}
    peerDependencies:
      react: ^16.8.0
      react-dom: ^16.8.0
    dependencies:
      '@types/warning': 3.0.0
      react: 17.0.2
      react-dom: 17.0.2_react@17.0.2
      tslib: 2.3.1
      warning: 4.0.3
    dev: false

  /@reach/utils/0.16.0_react-dom@17.0.2+react@17.0.2:
    resolution: {integrity: sha512-PCggBet3qaQmwFNcmQ/GqHSefadAFyNCUekq9RrWoaU9hh/S4iaFgf2MBMdM47eQj5i/Bk0Mm07cP/XPFlkN+Q==}
    peerDependencies:
      react: ^16.8.0 || 17.x
      react-dom: ^16.8.0 || 17.x
    dependencies:
      react: 17.0.2
      react-dom: 17.0.2_react@17.0.2
      tiny-warning: 1.0.3
      tslib: 2.3.1
    dev: false

  /@shuding/rehype-pretty-code/0.0.1_shiki@0.10.0:
    resolution: {integrity: sha512-cSRLFRw17UUdFGRIoK6Jz5ql03gKjxaO7YlizX4MT8/NjpqRqXaheTwUuKjId+9XehmRX7kTCB7oThVShWYi6Q==}
    engines: {node: ^12.16.0 || >=13.2.0}
    peerDependencies:
      shiki: '*'
    dependencies:
      parse-numeric-range: 1.3.0
      shiki: 0.10.0
    dev: false

  /@tailwindcss/typography/0.4.1_tailwindcss@2.2.19:
    resolution: {integrity: sha512-ovPPLUhs7zAIJfr0y1dbGlyCuPhpuv/jpBoFgqAc658DWGGrOBWBMpAWLw2KlzbNeVk4YBJMzue1ekvIbdw6XA==}
    peerDependencies:
      tailwindcss: '>=2.0.0'
    dependencies:
      lodash.castarray: 4.4.0
      lodash.isplainobject: 4.0.6
      lodash.merge: 4.6.2
      lodash.uniq: 4.5.0
      tailwindcss: 2.2.19_postcss@8.4.5
    dev: false

  /@types/acorn/4.0.6:
    resolution: {integrity: sha512-veQTnWP+1D/xbxVrPC3zHnCZRjSrKfhbMUlEA43iMZLu7EsnTtkJklIuwrCPbOi8YkvDQAiW05VQQFvvz9oieQ==}
    dependencies:
      '@types/estree': 0.0.50
    dev: false

  /@types/chai-subset/1.3.3:
    resolution: {integrity: sha512-frBecisrNGz+F4T6bcc+NLeolfiojh5FxW2klu669+8BARtyQv2C/GkNW6FUodVe4BroGMP/wER/YDGc7rEllw==}
    dependencies:
      '@types/chai': 4.3.0
    dev: false

  /@types/chai/4.3.0:
    resolution: {integrity: sha512-/ceqdqeRraGolFTcfoXNiqjyQhZzbINDngeoAq9GoHa8PPK1yNzTaxWjA6BFWp5Ua9JpXEMSS4s5i9tS0hOJtw==}
    dev: false

  /@types/debug/4.1.7:
    resolution: {integrity: sha512-9AonUzyTjXXhEOa0DnqpzZi6VHlqKMswga9EXjpXnnqxwLtdvPPtlO8evrI5D9S6asFRCQ6v+wpiUKbw+vKqyg==}
    dependencies:
      '@types/ms': 0.7.31
    dev: false

  /@types/eslint-scope/3.7.2:
    resolution: {integrity: sha512-TzgYCWoPiTeRg6RQYgtuW7iODtVoKu3RVL72k3WohqhjfaOLK5Mg2T4Tg1o2bSfu0vPkoI48wdQFv5b/Xe04wQ==}
    dependencies:
      '@types/eslint': 8.2.1
      '@types/estree': 0.0.50
    dev: true

  /@types/eslint/8.2.1:
    resolution: {integrity: sha512-UP9rzNn/XyGwb5RQ2fok+DzcIRIYwc16qTXse5+Smsy8MOIccCChT15KAwnsgQx4PzJkaMq4myFyZ4CL5TjhIQ==}
    dependencies:
      '@types/estree': 0.0.50
      '@types/json-schema': 7.0.9
    dev: true

  /@types/estree-jsx/0.0.1:
    resolution: {integrity: sha512-gcLAYiMfQklDCPjQegGn0TBAn9it05ISEsEhlKQUddIk7o2XDokOcTN7HBO8tznM0D9dGezvHEfRZBfZf6me0A==}
    dependencies:
      '@types/estree': 0.0.50
    dev: false

  /@types/estree/0.0.46:
    resolution: {integrity: sha512-laIjwTQaD+5DukBZaygQ79K1Z0jb1bPEMRrkXSLjtCcZm+abyp5YbrqpSLzD42FwWW6gK/aS4NYpJ804nG2brg==}
    dev: false

  /@types/estree/0.0.50:
    resolution: {integrity: sha512-C6N5s2ZFtuZRj54k2/zyRhNDjJwwcViAM3Nbm8zjBpbqAdZ00mr0CFxvSKeO8Y/e03WVFLpQMdHYVfUd6SB+Hw==}

  /@types/flexsearch/0.7.2:
    resolution: {integrity: sha512-Nq0CSpOCyUhaF7tAXSvMtoyBMPGlhNyF+uElhIrrgSiXDmX/bnn9jUX7Us3l81Hzowb9rcgNISke0Nj+3xhd3g==}
    dev: true

  /@types/graceful-fs/4.1.5:
    resolution: {integrity: sha512-anKkLmZZ+xm4p8JWBf4hElkM4XR+EZeA2M9BAkkTldmcyDY4mbdIJnRghDJH3Ov5ooY7/UAoENtmdMSkaAd7Cw==}
    dependencies:
      '@types/node': 17.0.8
    dev: true

  /@types/hast/2.3.4:
    resolution: {integrity: sha512-wLEm0QvaoawEDoTRwzTXp4b4jpwiJDvR5KMnFnVodm3scufTlBOWRD6N1OBf9TZMhjlNsSfcO5V+7AF4+Vy+9g==}
    dependencies:
      '@types/unist': 2.0.6
    dev: false

  /@types/json-schema/7.0.9:
    resolution: {integrity: sha512-qcUXuemtEu+E5wZSJHNxUXeCZhAfXKQ41D+duX+VYPde7xyEVZci+/oXKJL13tnRs9lR2pr4fod59GT6/X1/yQ==}
    dev: true

  /@types/mdast/3.0.10:
    resolution: {integrity: sha512-W864tg/Osz1+9f4lrGTZpCSO5/z4608eUp19tbozkq2HJK6i3z1kT0H9tlADXuYIb1YYOBByU4Jsqkk75q48qA==}
    dependencies:
      '@types/unist': 2.0.6

  /@types/mdurl/1.0.2:
    resolution: {integrity: sha512-eC4U9MlIcu2q0KQmXszyn5Akca/0jrQmwDRgpAMJai7qBWq4amIQhZyNau4VYGtCeALvW1/NtjzJJ567aZxfKA==}
    dev: false

  /@types/mdx/2.0.1:
    resolution: {integrity: sha512-JPEv4iAl0I+o7g8yVWDwk30es8mfVrjkvh5UeVR2sYPpZCK44vrAPsbJpIS+rJAUxLgaSAMKTEH5Vn5qd9XsrQ==}
    dev: false

  /@types/ms/0.7.31:
    resolution: {integrity: sha512-iiUgKzV9AuaEkZqkOLDIvlQiL6ltuZd9tGcW3gwpnX8JbuiuhFlEGmmFXEXkN50Cvq7Os88IY2v0dkDqXYWVgA==}
    dev: false

  /@types/node/17.0.8:
    resolution: {integrity: sha512-YofkM6fGv4gDJq78g4j0mMuGMkZVxZDgtU0JRdx6FgiJDG+0fY0GKVolOV8WqVmEhLCXkQRjwDdKyPxJp/uucg==}

  /@types/parse-json/4.0.0:
    resolution: {integrity: sha512-//oorEZjL6sbPcKUaCdIGlIUeH26mgzimjBB77G6XRgnDl/L5wOnpyBGRe/Mmf5CVW3PwEBE1NjiMZ/ssFh4wA==}
    dev: true

  /@types/prop-types/15.7.4:
    resolution: {integrity: sha512-rZ5drC/jWjrArrS8BR6SIr4cWpW09RNTYt9AMZo3Jwwif+iacXAqgVjm0B0Bv/S1jhDXKHqRVNCbACkJ89RAnQ==}

  /@types/q/1.5.5:
    resolution: {integrity: sha512-L28j2FcJfSZOnL1WBjDYp2vUHCeIFlyYI/53EwD/rKUBQ7MtUUfbQWiyKJGpcnv4/WgrhWsFKrcPstcAt/J0tQ==}
    dev: true

  /@types/react-dom/17.0.11:
    resolution: {integrity: sha512-f96K3k+24RaLGVu/Y2Ng3e1EbZ8/cVJvypZWd7cy0ofCBaf2lcM46xNhycMZ2xGwbBjRql7hOlZ+e2WlJ5MH3Q==}
    dependencies:
      '@types/react': 17.0.38
    dev: true

  /@types/react/17.0.38:
    resolution: {integrity: sha512-SI92X1IA+FMnP3qM5m4QReluXzhcmovhZnLNm3pyeQlooi02qI7sLiepEYqT678uNiyc25XfCqxREFpy3W7YhQ==}
    dependencies:
      '@types/prop-types': 15.7.4
      '@types/scheduler': 0.16.2
      csstype: 3.0.10

  /@types/scheduler/0.16.2:
    resolution: {integrity: sha512-hppQEBDmlwhFAXKJX2KnWLYu5yMfi91yazPb2l+lbJiwW+wdo1gNeRA+3RgNSO39WYX2euey41KEwnqesU2Jew==}

  /@types/unist/2.0.6:
    resolution: {integrity: sha512-PBjIUxZHOuj0R15/xuwJYjFi+KZdNFrehocChv4g5hu6aFroHue8m0lBP0POdK2nKzbw0cgV1mws8+V/JAcEkQ==}

  /@types/warning/3.0.0:
    resolution: {integrity: sha1-DSUBJorY+ZYrdA04fEZU9fjiPlI=}
    dev: false

  /@types/webpack/5.28.0_esbuild@0.14.10:
    resolution: {integrity: sha512-8cP0CzcxUiFuA9xGJkfeVpqmWTk9nx6CWwamRGCj95ph1SmlRRk9KlCZ6avhCbZd4L68LvYT6l1kpdEnQXrF8w==}
    dependencies:
      '@types/node': 17.0.8
      tapable: 2.2.1
      webpack: 5.65.0_esbuild@0.14.10
    transitivePeerDependencies:
      - '@swc/core'
      - esbuild
      - uglify-js
      - webpack-cli
    dev: true

  /@webassemblyjs/ast/1.11.1:
    resolution: {integrity: sha512-ukBh14qFLjxTQNTXocdyksN5QdM28S1CxHt2rdskFyL+xFV7VremuBLVbmCePj+URalXBENx/9Lm7lnhihtCSw==}
    dependencies:
      '@webassemblyjs/helper-numbers': 1.11.1
      '@webassemblyjs/helper-wasm-bytecode': 1.11.1
    dev: true

  /@webassemblyjs/floating-point-hex-parser/1.11.1:
    resolution: {integrity: sha512-iGRfyc5Bq+NnNuX8b5hwBrRjzf0ocrJPI6GWFodBFzmFnyvrQ83SHKhmilCU/8Jv67i4GJZBMhEzltxzcNagtQ==}
    dev: true

  /@webassemblyjs/helper-api-error/1.11.1:
    resolution: {integrity: sha512-RlhS8CBCXfRUR/cwo2ho9bkheSXG0+NwooXcc3PAILALf2QLdFyj7KGsKRbVc95hZnhnERon4kW/D3SZpp6Tcg==}
    dev: true

  /@webassemblyjs/helper-buffer/1.11.1:
    resolution: {integrity: sha512-gwikF65aDNeeXa8JxXa2BAk+REjSyhrNC9ZwdT0f8jc4dQQeDQ7G4m0f2QCLPJiMTTO6wfDmRmj/pW0PsUvIcA==}
    dev: true

  /@webassemblyjs/helper-numbers/1.11.1:
    resolution: {integrity: sha512-vDkbxiB8zfnPdNK9Rajcey5C0w+QJugEglN0of+kmO8l7lDb77AnlKYQF7aarZuCrv+l0UvqL+68gSDr3k9LPQ==}
    dependencies:
      '@webassemblyjs/floating-point-hex-parser': 1.11.1
      '@webassemblyjs/helper-api-error': 1.11.1
      '@xtuc/long': 4.2.2
    dev: true

  /@webassemblyjs/helper-wasm-bytecode/1.11.1:
    resolution: {integrity: sha512-PvpoOGiJwXeTrSf/qfudJhwlvDQxFgelbMqtq52WWiXC6Xgg1IREdngmPN3bs4RoO83PnL/nFrxucXj1+BX62Q==}
    dev: true

  /@webassemblyjs/helper-wasm-section/1.11.1:
    resolution: {integrity: sha512-10P9No29rYX1j7F3EVPX3JvGPQPae+AomuSTPiF9eBQeChHI6iqjMIwR9JmOJXwpnn/oVGDk7I5IlskuMwU/pg==}
    dependencies:
      '@webassemblyjs/ast': 1.11.1
      '@webassemblyjs/helper-buffer': 1.11.1
      '@webassemblyjs/helper-wasm-bytecode': 1.11.1
      '@webassemblyjs/wasm-gen': 1.11.1
    dev: true

  /@webassemblyjs/ieee754/1.11.1:
    resolution: {integrity: sha512-hJ87QIPtAMKbFq6CGTkZYJivEwZDbQUgYd3qKSadTNOhVY7p+gfP6Sr0lLRVTaG1JjFj+r3YchoqRYxNH3M0GQ==}
    dependencies:
      '@xtuc/ieee754': 1.2.0
    dev: true

  /@webassemblyjs/leb128/1.11.1:
    resolution: {integrity: sha512-BJ2P0hNZ0u+Th1YZXJpzW6miwqQUGcIHT1G/sf72gLVD9DZ5AdYTqPNbHZh6K1M5VmKvFXwGSWZADz+qBWxeRw==}
    dependencies:
      '@xtuc/long': 4.2.2
    dev: true

  /@webassemblyjs/utf8/1.11.1:
    resolution: {integrity: sha512-9kqcxAEdMhiwQkHpkNiorZzqpGrodQQ2IGrHHxCy+Ozng0ofyMA0lTqiLkVs1uzTRejX+/O0EOT7KxqVPuXosQ==}
    dev: true

  /@webassemblyjs/wasm-edit/1.11.1:
    resolution: {integrity: sha512-g+RsupUC1aTHfR8CDgnsVRVZFJqdkFHpsHMfJuWQzWU3tvnLC07UqHICfP+4XyL2tnr1amvl1Sdp06TnYCmVkA==}
    dependencies:
      '@webassemblyjs/ast': 1.11.1
      '@webassemblyjs/helper-buffer': 1.11.1
      '@webassemblyjs/helper-wasm-bytecode': 1.11.1
      '@webassemblyjs/helper-wasm-section': 1.11.1
      '@webassemblyjs/wasm-gen': 1.11.1
      '@webassemblyjs/wasm-opt': 1.11.1
      '@webassemblyjs/wasm-parser': 1.11.1
      '@webassemblyjs/wast-printer': 1.11.1
    dev: true

  /@webassemblyjs/wasm-gen/1.11.1:
    resolution: {integrity: sha512-F7QqKXwwNlMmsulj6+O7r4mmtAlCWfO/0HdgOxSklZfQcDu0TpLiD1mRt/zF25Bk59FIjEuGAIyn5ei4yMfLhA==}
    dependencies:
      '@webassemblyjs/ast': 1.11.1
      '@webassemblyjs/helper-wasm-bytecode': 1.11.1
      '@webassemblyjs/ieee754': 1.11.1
      '@webassemblyjs/leb128': 1.11.1
      '@webassemblyjs/utf8': 1.11.1
    dev: true

  /@webassemblyjs/wasm-opt/1.11.1:
    resolution: {integrity: sha512-VqnkNqnZlU5EB64pp1l7hdm3hmQw7Vgqa0KF/KCNO9sIpI6Fk6brDEiX+iCOYrvMuBWDws0NkTOxYEb85XQHHw==}
    dependencies:
      '@webassemblyjs/ast': 1.11.1
      '@webassemblyjs/helper-buffer': 1.11.1
      '@webassemblyjs/wasm-gen': 1.11.1
      '@webassemblyjs/wasm-parser': 1.11.1
    dev: true

  /@webassemblyjs/wasm-parser/1.11.1:
    resolution: {integrity: sha512-rrBujw+dJu32gYB7/Lup6UhdkPx9S9SnobZzRVL7VcBH9Bt9bCBLEuX/YXOOtBsOZ4NQrRykKhffRWHvigQvOA==}
    dependencies:
      '@webassemblyjs/ast': 1.11.1
      '@webassemblyjs/helper-api-error': 1.11.1
      '@webassemblyjs/helper-wasm-bytecode': 1.11.1
      '@webassemblyjs/ieee754': 1.11.1
      '@webassemblyjs/leb128': 1.11.1
      '@webassemblyjs/utf8': 1.11.1
    dev: true

  /@webassemblyjs/wast-printer/1.11.1:
    resolution: {integrity: sha512-IQboUWM4eKzWW+N/jij2sRatKMh99QEelo3Eb2q0qXkvPRISAj8Qxtmw5itwqK+TTkBuUIE45AxYPToqPtL5gg==}
    dependencies:
      '@webassemblyjs/ast': 1.11.1
      '@xtuc/long': 4.2.2
    dev: true

  /@xtuc/ieee754/1.2.0:
    resolution: {integrity: sha512-DX8nKgqcGwsc0eJSqYt5lwP4DH5FlHnmuWWBRy7X0NcaGR0ZtuyeESgMwTYVEtxmsNGY+qit4QYT/MIYTOTPeA==}
    dev: true

  /@xtuc/long/4.2.2:
    resolution: {integrity: sha512-NuHqBY1PB/D8xU6s/thBgOAiAP7HOYDQ32+BFZILJ8ivkUkAHQnWfn6WhL79Owj1qmUnoN/YPhktdIoucipkAQ==}
    dev: true

  /acorn-import-assertions/1.8.0_acorn@8.7.0:
    resolution: {integrity: sha512-m7VZ3jwz4eK6A4Vtt8Ew1/mNbP24u0FhdyfA7fSvnJR6LMdfOYnmuIrrJAgrYfYJ10F/otaHTtrtrtmHdMNzEw==}
    peerDependencies:
      acorn: ^8
    dependencies:
      acorn: 8.7.0
    dev: true

  /acorn-jsx/5.3.2_acorn@8.7.0:
    resolution: {integrity: sha512-rq9s+JNhf0IChjtDXxllJ7g41oZk5SlXtp0LHwyA5cejwn7vKmKp4pPri6YEePv2PU65sAsegbXtIinmDFDXgQ==}
    peerDependencies:
      acorn: ^6.0.0 || ^7.0.0 || ^8.0.0
    dependencies:
      acorn: 8.7.0
    dev: false

  /acorn-node/1.8.2:
    resolution: {integrity: sha512-8mt+fslDufLYntIoPAaIMUe/lrbrehIiwmR3t2k9LljIzoigEPF27eLk2hy8zSGzmR/ogr7zbRKINMo1u0yh5A==}
    dependencies:
      acorn: 7.4.1
      acorn-walk: 7.2.0
      xtend: 4.0.2
    dev: true

  /acorn-walk/7.2.0:
    resolution: {integrity: sha512-OPdCF6GsMIP+Az+aWfAAOEt2/+iVDKE7oy6lJ098aoe59oAmK76qV6Gw60SbZ8jHuG2wH058GF4pLFbYamYrVA==}
    engines: {node: '>=0.4.0'}
    dev: true

  /acorn/7.4.1:
    resolution: {integrity: sha512-nQyp0o1/mNdbTO1PO6kHkwSrmgZ0MT/jCCpNiwbUjGoRN4dlBhqJtoQuCnEOKzgTVwg0ZWiCoQy6SxMebQVh8A==}
    engines: {node: '>=0.4.0'}
    hasBin: true
    dev: true

  /acorn/8.5.0:
    resolution: {integrity: sha512-yXbYeFy+jUuYd3/CDcg2NkIYE991XYX/bje7LmjJigUciaeO1JR4XxXgCIV1/Zc/dRuFEyw1L0pbA+qynJkW5Q==}
    engines: {node: '>=0.4.0'}
    hasBin: true
    dev: false

  /acorn/8.7.0:
    resolution: {integrity: sha512-V/LGr1APy+PXIwKebEWrkZPwoeoF+w1jiOBUmuxuiUIaOHtob8Qc9BTrYo7VuI5fR8tqsy+buA2WFooR5olqvQ==}
    engines: {node: '>=0.4.0'}
    hasBin: true

  /ajv-keywords/3.5.2_ajv@6.12.6:
    resolution: {integrity: sha512-5p6WTN0DdTGVQk6VjcEju19IgaHudalcfabD7yhDGeA6bcQnmL+CpveLJq/3hvfwd1aof6L386Ougkx6RfyMIQ==}
    peerDependencies:
      ajv: ^6.9.1
    dependencies:
      ajv: 6.12.6
    dev: true

  /ajv/6.12.6:
    resolution: {integrity: sha512-j3fVLgvTo527anyYyJOGTYJbG+vnnQYvE0m5mmkc1TK+nxAppkCLMIL0aZ4dblVCNoGShhm+kzE4ZUykBoMg4g==}
    dependencies:
      fast-deep-equal: 3.1.3
      fast-json-stable-stringify: 2.1.0
      json-schema-traverse: 0.4.1
      uri-js: 4.4.1
    dev: true

  /alphanum-sort/1.0.2:
    resolution: {integrity: sha1-l6ERlkmyEa0zaR2fn0hqjsn74KM=}
    dev: true

  /anser/1.4.9:
    resolution: {integrity: sha512-AI+BjTeGt2+WFk4eWcqbQ7snZpDBt8SaLlj0RT2h5xfdWaiy51OjYvqwMrNzJLGy8iOAL6nKDITWO+rd4MkYEA==}
    dev: false

  /ansi-regex/5.0.1:
    resolution: {integrity: sha512-quJQXlTSUGL2LH9SUXo8VwsY4soanhgo6LNSm84E1LBcE8s3O0wpdiRzyR9z/ZZJMlMWv37qOOb9pdJlMUEKFQ==}
    engines: {node: '>=8'}

  /ansi-styles/3.2.1:
    resolution: {integrity: sha512-VT0ZI6kZRdTh8YyJw3SMbYm/u+NqfsAxEpWO0Pf9sq8/e94WxxOpPKx9FR1FlyCtOVDNOQ+8ntlqFxiRc+r5qA==}
    engines: {node: '>=4'}
    dependencies:
      color-convert: 1.9.3

  /ansi-styles/4.3.0:
    resolution: {integrity: sha512-zbB9rCJAT1rbjiVDb2hqKFHNYLxgtk8NURxZ3IZwD3F6NtxbXZQCnnSi1Lkx+IDohdPlFp222wVALIheZJQSEg==}
    engines: {node: '>=8'}
    dependencies:
      color-convert: 2.0.1

  /anymatch/3.1.2:
    resolution: {integrity: sha512-P43ePfOAIupkguHUycrc4qJ9kz8ZiuOUijaETwX7THt0Y/GNK7v0aa8rY816xWjZ7rJdA5XdMcpVFTKMq+RvWg==}
    engines: {node: '>= 8'}
    dependencies:
      normalize-path: 3.0.0
      picomatch: 2.3.1

  /arch/2.2.0:
    resolution: {integrity: sha512-Of/R0wqp83cgHozfIYLbBMnej79U/SVGOOyuB3VVFv1NRM/PSFMK12x9KVtiYzJqmnU5WR2qp0Z5rHb7sWGnFQ==}
    dev: false

  /arg/1.0.0:
    resolution: {integrity: sha512-Wk7TEzl1KqvTGs/uyhmHO/3XLd3t1UeU4IstvPXVzGPM522cTjqjNZ99esCkcL52sjqjo8e8CTBcWhkxvGzoAw==}
    dev: false

  /arg/5.0.1:
    resolution: {integrity: sha512-e0hDa9H2Z9AwFkk2qDlwhoMYE4eToKarchkQHovNdLTCYMHZHeRjI71crOh+dio4K6u1IcwubQqo79Ga4CyAQA==}
    dev: true

  /argparse/1.0.10:
    resolution: {integrity: sha512-o5Roy6tNG4SL/FOkCAN6RzjiakZS25RLYFrcMttJqbdd8BWrnA+fGz57iN5Pb06pvBGvl5gQ0B48dJlslXvoTg==}
    dependencies:
      sprintf-js: 1.0.3

  /array-union/2.1.0:
    resolution: {integrity: sha512-HGyxoOTYUyCM6stUe6EJgnd4EoewAI7zMdfqO+kGjnlZmBDz/cR5pf8r/cR4Wq60sL/p0IkcjUEEPwS3GFrIyw==}
    engines: {node: '>=8'}

  /asn1.js/5.4.1:
    resolution: {integrity: sha512-+I//4cYPccV8LdmBLiX8CYvf9Sp3vQsrqu2QNXRcrbiWvcx/UdlFiqUJJzxRQxgsZmvhXhn4cSKeSmoFjVdupA==}
    dependencies:
      bn.js: 4.12.0
      inherits: 2.0.4
      minimalistic-assert: 1.0.1
      safer-buffer: 2.1.2
    dev: false

  /assert/2.0.0:
    resolution: {integrity: sha512-se5Cd+js9dXJnu6Ag2JFc00t+HmHOen+8Q+L7O9zI0PqQXr20uk2J0XQqMxZEeo5U50o8Nvmmx7dZrl+Ufr35A==}
    dependencies:
      es6-object-assign: 1.1.0
      is-nan: 1.3.2
      object-is: 1.1.5
      util: 0.12.4
    dev: false

  /assertion-error/1.1.0:
    resolution: {integrity: sha512-jgsaNduz+ndvGyFt3uSuWqvy4lCnIJiovtouQN5JZHOKCS2QuhEdbcQHFhVksz2N2U9hXJo8odG7ETyWlEeuDw==}
    dev: false

  /astring/1.8.1:
    resolution: {integrity: sha512-Aj3mbwVzj7Vve4I/v2JYOPFkCGM2YS7OqQTNSxmUR+LECRpokuPgAYghePgr6SALDo5bD5DlfbSaYjOzGJZOLQ==}
    hasBin: true
    dev: false

  /at-least-node/1.0.0:
    resolution: {integrity: sha512-+q/t7Ekv1EDY2l6Gda6LLiX14rU9TV20Wa3ofeQmwPFZbOMo9DXrLbOjFaaclkXKWidIaopwAObQDqwWtGUjqg==}
    engines: {node: '>= 4.0.0'}

  /autoprefixer/10.4.1_postcss@8.4.5:
    resolution: {integrity: sha512-B3ZEG7wtzXDRCEFsan7HmR2AeNsxdJB0+sEC0Hc5/c2NbhJqPwuZm+tn233GBVw82L+6CtD6IPSfVruwKjfV3A==}
    engines: {node: ^10 || ^12 || >=14}
    hasBin: true
    peerDependencies:
      postcss: ^8.1.0
    dependencies:
      browserslist: 4.19.1
      caniuse-lite: 1.0.30001296
      fraction.js: 4.1.2
      normalize-range: 0.1.2
      picocolors: 1.0.0
      postcss: 8.4.5
      postcss-value-parser: 4.2.0
    dev: true

  /available-typed-arrays/1.0.5:
    resolution: {integrity: sha512-DMD0KiN46eipeziST1LPP/STfDU0sufISXmjSgvVsoU2tqxctQeASejWcfNtxYKqETM1UxQ8sp2OrSBWpHY6sw==}
    engines: {node: '>= 0.4'}
    dev: false

  /bail/2.0.2:
    resolution: {integrity: sha512-0xO6mYd7JB2YesxDKplafRpsiOzPt9V02ddPCLbY1xYGPOX24NTyN50qnUxgCPcSoYMhKpAuBTjQoRZCAkUDRw==}
    dev: false

  /balanced-match/1.0.2:
    resolution: {integrity: sha512-3oSeUO0TMV67hN1AmbXsK4yaqU7tjiHlbxRDZOpH0KW9+CeX4bRAaX0Anxt0tx2MrpRpWwQaPwIlISEJhYU5Pw==}
    dev: true

  /base64-js/1.5.1:
    resolution: {integrity: sha512-AKpaYlHn8t4SVbOHCy+b5+KKgvR4vrsD8vbvrbiQJps7fKDTkjkDry6ji0rUJjC0kzbNePLwzxq8iypo41qeWA==}
    dev: false

  /big.js/5.2.2:
    resolution: {integrity: sha512-vyL2OymJxmarO8gxMr0mhChsO9QGwhynfuu4+MHTAW6czfq9humCB7rKpUjDd9YUiDPU4mzpyupFSvOClAwbmQ==}

  /binary-extensions/2.2.0:
    resolution: {integrity: sha512-jDctJ/IVQbZoJykoeHbhXpOlNBqGNcwXJKJog42E5HDPUwQTSdjCHdihjj0DlnheQ7blbT6dHOafNAiS8ooQKA==}
    engines: {node: '>=8'}

  /bn.js/4.12.0:
    resolution: {integrity: sha512-c98Bf3tPniI+scsdk237ku1Dc3ujXQTSgyiPUDEOe7tRkhrqridvh8klBv0HCEso1OLOYcHuCv/cS6DNxKH+ZA==}
    dev: false

  /bn.js/5.2.0:
    resolution: {integrity: sha512-D7iWRBvnZE8ecXiLj/9wbxH7Tk79fAh8IHaTNq1RWRixsS02W+5qS+iE9yq6RYl0asXx5tw0bLhmT5pIfbSquw==}
    dev: false

  /boolbase/1.0.0:
    resolution: {integrity: sha1-aN/1++YMUes3cl6p4+0xDcwed24=}
    dev: true

  /brace-expansion/1.1.11:
    resolution: {integrity: sha512-iCuPHDFgrHX7H2vEI/5xpz07zSHB00TpugqhmYtVmMO6518mCuRMoOYFldEBl0g187ufozdaHgWKcYFb61qGiA==}
    dependencies:
      balanced-match: 1.0.2
      concat-map: 0.0.1
    dev: true

  /braces/3.0.2:
    resolution: {integrity: sha512-b8um+L1RzM3WDSzvhm6gIz1yfTbBt6YTlcEKAvsmqCZZFw46z626lVj9j1yEPW33H5H+lBQpZMP1k8l+78Ha0A==}
    engines: {node: '>=8'}
    dependencies:
      fill-range: 7.0.1

  /brorand/1.1.0:
    resolution: {integrity: sha1-EsJe/kCkXjwyPrhnWgoM5XsiNx8=}
    dev: false

  /browserify-aes/1.2.0:
    resolution: {integrity: sha512-+7CHXqGuspUn/Sl5aO7Ea0xWGAtETPXNSAjHo48JfLdPWcMng33Xe4znFvQweqc/uzk5zSOI3H52CYnjCfb5hA==}
    dependencies:
      buffer-xor: 1.0.3
      cipher-base: 1.0.4
      create-hash: 1.2.0
      evp_bytestokey: 1.0.3
      inherits: 2.0.4
      safe-buffer: 5.2.1
    dev: false

  /browserify-cipher/1.0.1:
    resolution: {integrity: sha512-sPhkz0ARKbf4rRQt2hTpAHqn47X3llLkUGn+xEJzLjwY8LRs2p0v7ljvI5EyoRO/mexrNunNECisZs+gw2zz1w==}
    dependencies:
      browserify-aes: 1.2.0
      browserify-des: 1.0.2
      evp_bytestokey: 1.0.3
    dev: false

  /browserify-des/1.0.2:
    resolution: {integrity: sha512-BioO1xf3hFwz4kc6iBhI3ieDFompMhrMlnDFC4/0/vd5MokpuAc3R+LYbwTA9A5Yc9pq9UYPqffKpW2ObuwX5A==}
    dependencies:
      cipher-base: 1.0.4
      des.js: 1.0.1
      inherits: 2.0.4
      safe-buffer: 5.2.1
    dev: false

  /browserify-rsa/4.1.0:
    resolution: {integrity: sha512-AdEER0Hkspgno2aR97SAf6vi0y0k8NuOpGnVH3O99rcA5Q6sh8QxcngtHuJ6uXwnfAXNM4Gn1Gb7/MV1+Ymbog==}
    dependencies:
      bn.js: 5.2.0
      randombytes: 2.1.0
    dev: false

  /browserify-sign/4.2.1:
    resolution: {integrity: sha512-/vrA5fguVAKKAVTNJjgSm1tRQDHUU6DbwO9IROu/0WAzC8PKhucDSh18J0RMvVeHAn5puMd+QHC2erPRNf8lmg==}
    dependencies:
      bn.js: 5.2.0
      browserify-rsa: 4.1.0
      create-hash: 1.2.0
      create-hmac: 1.1.7
      elliptic: 6.5.4
      inherits: 2.0.4
      parse-asn1: 5.1.6
      readable-stream: 3.6.0
      safe-buffer: 5.2.1
    dev: false

  /browserify-zlib/0.2.0:
    resolution: {integrity: sha512-Z942RysHXmJrhqk88FmKBVq/v5tqmSkDz7p54G/MGyjMnCFFnC79XWNbg+Vta8W6Wb2qtSZTSxIGkJrRpCFEiA==}
    dependencies:
      pako: 1.0.11
    dev: false

  /browserslist/4.16.6:
    resolution: {integrity: sha512-Wspk/PqO+4W9qp5iUTJsa1B/QrYn1keNCcEP5OvP7WBwT4KaDly0uONYmC6Xa3Z5IqnUgS0KcgLYu1l74x0ZXQ==}
    engines: {node: ^6 || ^7 || ^8 || ^9 || ^10 || ^11 || ^12 || >=13.7}
    hasBin: true
    dependencies:
      caniuse-lite: 1.0.30001296
      colorette: 1.4.0
      electron-to-chromium: 1.4.36
      escalade: 3.1.1
      node-releases: 1.1.77
    dev: false

  /browserslist/4.19.1:
    resolution: {integrity: sha512-u2tbbG5PdKRTUoctO3NBD8FQ5HdPh1ZXPHzp1rwaa5jTc+RV9/+RlWiAIKmjRPQF+xbGM9Kklj5bZQFa2s/38A==}
    engines: {node: ^6 || ^7 || ^8 || ^9 || ^10 || ^11 || ^12 || >=13.7}
    hasBin: true
    dependencies:
      caniuse-lite: 1.0.30001296
      electron-to-chromium: 1.4.36
      escalade: 3.1.1
      node-releases: 2.0.1
      picocolors: 1.0.0
    dev: true

  /buffer-from/1.1.2:
    resolution: {integrity: sha512-E+XQCRwSbaaiChtv6k6Dwgc+bx+Bs6vuKJHHl5kox/BaKbhiXzqQOwK4cO22yElGp2OCmjwVhT3HmxgyPGnJfQ==}
    dev: true

  /buffer-xor/1.0.3:
    resolution: {integrity: sha1-JuYe0UIvtw3ULm42cp7VHYVf6Nk=}
    dev: false

  /buffer/5.6.0:
    resolution: {integrity: sha512-/gDYp/UtU0eA1ys8bOs9J6a+E/KWIY+DZ+Q2WESNUA0jFRsJOc0SNUO6xJ5SGA1xueg3NL65W6s+NY5l9cunuw==}
    dependencies:
      base64-js: 1.5.1
      ieee754: 1.2.1
    dev: false

  /builtin-status-codes/3.0.0:
    resolution: {integrity: sha1-hZgoeOIbmOHGZCXgPQF0eI9Wnug=}
    dev: false

  /bytes/3.1.0:
    resolution: {integrity: sha512-zauLjrfCG+xvoyaqLoV8bLVXXNGC4JqlxFCutSDWA6fJrTo2ZuvLYTqZ7aHBLZSMOopbzwv8f+wZcVzfVTI2Dg==}
    engines: {node: '>= 0.8'}
    dev: false

  /bytes/3.1.1:
    resolution: {integrity: sha512-dWe4nWO/ruEOY7HkUJ5gFt1DCFV9zPRoJr8pV0/ASQermOZjtq8jMjOprC0Kd10GLN+l7xaUPvxzJFWtxGu8Fg==}
    engines: {node: '>= 0.8'}
    dev: true

  /call-bind/1.0.2:
    resolution: {integrity: sha512-7O+FbCihrB5WGbFYesctwmTKae6rOiIzmz1icreWJ+0aA7LJfuqhEso2T9ncpcFtzMQtzXf2QGGueWJGTYsqrA==}
    dependencies:
      function-bind: 1.1.1
      get-intrinsic: 1.1.1

  /caller-callsite/2.0.0:
    resolution: {integrity: sha1-hH4PzgoiN1CpoCfFSzNzGtMVQTQ=}
    engines: {node: '>=4'}
    dependencies:
      callsites: 2.0.0
    dev: true

  /caller-path/2.0.0:
    resolution: {integrity: sha1-Ro+DBE42mrIBD6xfBs7uFbsssfQ=}
    engines: {node: '>=4'}
    dependencies:
      caller-callsite: 2.0.0
    dev: true

  /callsites/2.0.0:
    resolution: {integrity: sha1-BuuE8A7qQT2oav/vrL/7Ngk7PFA=}
    engines: {node: '>=4'}
    dev: true

  /callsites/3.1.0:
    resolution: {integrity: sha512-P8BjAsXvZS+VIDUI11hHCQEv74YT67YUi5JJFNWIqL235sBmjX4+qx9Muvls5ivyNENctx46xQLQ3aTuE7ssaQ==}
    engines: {node: '>=6'}
    dev: true

  /camelcase-css/2.0.1:
    resolution: {integrity: sha512-QOSvevhslijgYwRx6Rv7zKdMF8lbRmx+uQGx2+vDc+KI/eBnsy9kit5aj23AgGu3pa4t9AgwbnXWqS+iOY+2aA==}
    engines: {node: '>= 6'}
    dev: true

  /caniuse-api/3.0.0:
    resolution: {integrity: sha512-bsTwuIg/BZZK/vreVTYYbSWoe2F+71P7K5QGEX+pT250DZbfU1MQ5prOKpPR+LL6uWKK3KMwMCAS74QB3Um1uw==}
    dependencies:
      browserslist: 4.19.1
      caniuse-lite: 1.0.30001296
      lodash.memoize: 4.1.2
      lodash.uniq: 4.5.0
    dev: true

  /caniuse-lite/1.0.30001296:
    resolution: {integrity: sha512-WfrtPEoNSoeATDlf4y3QvkwiELl9GyPLISV5GejTbbQRtQx4LhsXmc9IQ6XCL2d7UxCyEzToEZNMeqR79OUw8Q==}

  /ccount/2.0.1:
    resolution: {integrity: sha512-eyrF0jiFpY+3drT6383f1qhkbGsLSifNAjA61IUjZjmLCWjItY6LB9ft9YhoDgwfmclB2zhu51Lc7+95b8NRAg==}
    dev: false

  /chai/4.3.4:
    resolution: {integrity: sha512-yS5H68VYOCtN1cjfwumDSuzn/9c+yza4f3reKXlE5rUg7SFcCEy90gJvydNgOYtblyf4Zi6jIWRnXOgErta0KA==}
    engines: {node: '>=4'}
    dependencies:
      assertion-error: 1.1.0
      check-error: 1.0.2
      deep-eql: 3.0.1
      get-func-name: 2.0.0
      pathval: 1.1.1
      type-detect: 4.0.8
    dev: false

  /chalk/2.3.0:
    resolution: {integrity: sha512-Az5zJR2CBujap2rqXGaJKaPHyJ0IrUimvYNX+ncCy8PJP4ltOGTrHUIo097ZaL2zMeKYpiCdqDvS6zdrTFok3Q==}
    engines: {node: '>=4'}
    dependencies:
      ansi-styles: 3.2.1
      escape-string-regexp: 1.0.5
      supports-color: 4.5.0
    dev: false

  /chalk/2.4.2:
    resolution: {integrity: sha512-Mti+f9lpJNcwF4tWV8/OrTTtF1gZi+f8FqlyAdouralcFWFQWF2+NgCHShjkCb+IFBLq9buZwE1xckQU4peSuQ==}
    engines: {node: '>=4'}
    dependencies:
      ansi-styles: 3.2.1
      escape-string-regexp: 1.0.5
      supports-color: 5.5.0

  /chalk/4.0.0:
    resolution: {integrity: sha512-N9oWFcegS0sFr9oh1oz2d7Npos6vNoWW9HvtCg5N1KRFpUhaAhvTv5Y58g880fZaEYSNm3qDz8SU1UrGvp+n7A==}
    engines: {node: '>=10'}
    dependencies:
      ansi-styles: 4.3.0
      supports-color: 7.2.0
    dev: false

  /chalk/4.1.2:
    resolution: {integrity: sha512-oKnbhFyRIXpUuez8iBMmyEa4nbj4IOQyuhc/wy9kY7/WVPcwIO9VA668Pu8RkO7+0G76SLROeyw9CpQ061i4mA==}
    engines: {node: '>=10'}
    dependencies:
      ansi-styles: 4.3.0
      supports-color: 7.2.0

  /character-entities-html4/2.1.0:
    resolution: {integrity: sha512-1v7fgQRj6hnSwFpq1Eu0ynr/CDEw0rXo2B61qXrLNdHZmPKgb7fqS1a2JwF0rISo9q77jDI8VMEHoApn8qDoZA==}
    dev: false

  /character-entities-legacy/3.0.0:
    resolution: {integrity: sha512-RpPp0asT/6ufRm//AJVwpViZbGM/MkjQFxJccQRHmISF/22NBtsHqAWmL+/pmkPWoIUJdWyeVleTl1wydHATVQ==}
    dev: false

  /character-entities/2.0.1:
    resolution: {integrity: sha512-OzmutCf2Kmc+6DrFrrPS8/tDh2+DpnrfzdICHWhcVC9eOd0N1PXmQEE1a8iM4IziIAG+8tmTq3K+oo0ubH6RRQ==}
    dev: false

  /character-reference-invalid/2.0.1:
    resolution: {integrity: sha512-iBZ4F4wRbyORVsu0jPV7gXkOsGYjGHPmAyv+HiHG8gi5PtC9KI2j1+v8/tlibRvjoWX027ypmG/n0HtO5t7unw==}
    dev: false

  /check-error/1.0.2:
    resolution: {integrity: sha1-V00xLt2Iu13YkS6Sht1sCu1KrII=}
    dev: false

  /chokidar/3.5.1:
    resolution: {integrity: sha512-9+s+Od+W0VJJzawDma/gvBNQqkTiqYTWLuZoyAsivsI4AaWTCzHG06/TMjsf1cYe9Cb97UCEhjz7HvnPk2p/tw==}
    engines: {node: '>= 8.10.0'}
    dependencies:
      anymatch: 3.1.2
      braces: 3.0.2
      glob-parent: 5.1.2
      is-binary-path: 2.1.0
      is-glob: 4.0.3
      normalize-path: 3.0.0
      readdirp: 3.5.0
    optionalDependencies:
      fsevents: 2.3.2
    dev: false

  /chokidar/3.5.2:
    resolution: {integrity: sha512-ekGhOnNVPgT77r4K/U3GDhu+FQ2S8TnK/s2KbIGXi0SZWuwkZ2QNyfWdZW+TVfn84DpEP7rLeCt2UI6bJ8GwbQ==}
    engines: {node: '>= 8.10.0'}
    dependencies:
      anymatch: 3.1.2
      braces: 3.0.2
      glob-parent: 5.1.2
      is-binary-path: 2.1.0
      is-glob: 4.0.3
      normalize-path: 3.0.0
      readdirp: 3.6.0
    optionalDependencies:
      fsevents: 2.3.2

  /chrome-trace-event/1.0.3:
    resolution: {integrity: sha512-p3KULyQg4S7NIHixdwbGX+nFHkoBiA4YQmyWtjb8XngSKV124nJmRysgAeujbUVb15vh+RvFUfCPqU7rXk+hZg==}
    engines: {node: '>=6.0'}
    dev: true

  /cipher-base/1.0.4:
    resolution: {integrity: sha512-Kkht5ye6ZGmwv40uUDZztayT2ThLQGfnj/T71N/XzeZeo3nf8foyW7zGTsPYkEya3m5f3cAypH+qe7YOrM1U2Q==}
    dependencies:
      inherits: 2.0.4
      safe-buffer: 5.2.1
    dev: false

  /classnames/2.2.6:
    resolution: {integrity: sha512-JR/iSQOSt+LQIWwrwEzJ9uk0xfN3mTVYMwt1Ir5mUcSN6pU+V4zQFFaJsclJbPuAUQH+yfWef6tm7l1quW3C8Q==}
    dev: false

  /classnames/2.3.1:
    resolution: {integrity: sha512-OlQdbZ7gLfGarSqxesMesDa5uz7KFbID8Kpq/SxIoNGDqY8lSYs0D+hhtBXhcdB3rcbXArFr7vlHheLk1voeNA==}
    dev: false

  /clipboardy/1.2.2:
    resolution: {integrity: sha512-16KrBOV7bHmHdxcQiCvfUFYVFyEah4FI8vYT1Fr7CGSA4G+xBWMEfUEQJS1hxeHGtI9ju1Bzs9uXSbj5HZKArw==}
    engines: {node: '>=4'}
    dependencies:
      arch: 2.2.0
      execa: 0.8.0
    dev: false

  /cliui/7.0.4:
    resolution: {integrity: sha512-OcRE68cOsVMXp1Yvonl/fzkQOyjLSu/8bhPDfQt0e0/Eb283TKP20Fs2MqoPsr9SwA595rRCA+QMzYc9nBP+JQ==}
    dependencies:
      string-width: 4.2.3
      strip-ansi: 6.0.1
      wrap-ansi: 7.0.0

  /coa/2.0.2:
    resolution: {integrity: sha512-q5/jG+YQnSy4nRTV4F7lPepBJZ8qBNJJDBuJdoejDyLXgmL7IEo+Le2JDZudFTFt7mrCqIRaSjws4ygRCTCAXA==}
    engines: {node: '>= 4.0'}
    dependencies:
      '@types/q': 1.5.5
      chalk: 2.4.2
      q: 1.5.1
    dev: true

  /color-convert/1.9.3:
    resolution: {integrity: sha512-QfAUtd+vFdAtFQcC8CCyYt1fYWxSqAiK2cSD6zDB8N3cpsEBAvRxp9zOGg6G/SHHJYAT88/az/IuDGALsNVbGg==}
    dependencies:
      color-name: 1.1.3

  /color-convert/2.0.1:
    resolution: {integrity: sha512-RRECPsj7iu/xb5oKYcsFHSppFNnsj/52OVTRKb4zP5onXwVF3zVmmToNcOfGC+CRDpfK/U584fMg38ZHCaElKQ==}
    engines: {node: '>=7.0.0'}
    dependencies:
      color-name: 1.1.4

  /color-name/1.1.3:
    resolution: {integrity: sha1-p9BVi9icQveV3UIyj3QIMcpTvCU=}

  /color-name/1.1.4:
    resolution: {integrity: sha512-dOy+3AuW3a2wNbZHIuMZpTcgjGuLU/uBL/ubcZF9OXbDo8ff4O8yVp5Bf0efS8uEoYo5q4Fx7dY9OgQGXgAsQA==}

  /color-string/1.9.0:
    resolution: {integrity: sha512-9Mrz2AQLefkH1UvASKj6v6hj/7eWgjnT/cVsR8CumieLoT+g900exWeNogqtweI8dxloXN9BDQTYro1oWu/5CQ==}
    dependencies:
      color-name: 1.1.4
      simple-swizzle: 0.2.2
    dev: true

  /color/3.2.1:
    resolution: {integrity: sha512-aBl7dZI9ENN6fUGC7mWpMTPNHmWUSNan9tuWN6ahh5ZLNk9baLJOnSMlrQkHcrfFgz2/RigjUVAjdx36VcemKA==}
    dependencies:
      color-convert: 1.9.3
      color-string: 1.9.0
    dev: true

  /color/4.1.0:
    resolution: {integrity: sha512-o2rkkxyLGgYoeUy1OodXpbPAQNmlNBrirQ8ODO8QutzDiDMNdezSOZLNnusQ6pUpCQJUsaJIo9DZJKqa2HgH7A==}
    dependencies:
      color-convert: 2.0.1
      color-string: 1.9.0
    dev: true

  /colorette/1.4.0:
    resolution: {integrity: sha512-Y2oEozpomLn7Q3HFP7dpww7AtMJplbM9lGZP6RDfHqmbeRjiwRg4n6VM6j4KLmRke85uWEI7JqF17f3pqdRA0g==}

  /comma-separated-tokens/2.0.2:
    resolution: {integrity: sha512-G5yTt3KQN4Yn7Yk4ed73hlZ1evrFKXeUW3086p3PRFNp7m2vIjI6Pg+Kgb+oyzhd9F2qdcoj67+y3SdxL5XWsg==}
    dev: false

  /commander/2.20.3:
    resolution: {integrity: sha512-GpVkmM8vF2vQUkj2LvZmD35JxeJOLCwJ9cUkugyk2nuhbv3+mJvpLYYt+0+USMxE+oj+ey/lJEnhZw75x/OMcQ==}
    dev: true

  /commander/8.3.0:
    resolution: {integrity: sha512-OkTL9umf+He2DZkUq8f8J9of7yL6RJKI24dVITBmNfZBmri9zYZQrKkuXiKhyfPSu8tUhnVBB1iKXevvnlR4Ww==}
    engines: {node: '>= 12'}
    dev: true

  /commondir/1.0.1:
    resolution: {integrity: sha1-3dgA2gxmEnOTzKWVDqloo6rxJTs=}
    dev: false

  /concat-map/0.0.1:
    resolution: {integrity: sha1-2Klr13/Wjfd5OnMDajug1UBdR3s=}
    dev: true

  /concurrently/7.0.0:
    resolution: {integrity: sha512-WKM7PUsI8wyXpF80H+zjHP32fsgsHNQfPLw/e70Z5dYkV7hF+rf8q3D+ScWJIEr57CpkO3OWBko6hwhQLPR8Pw==}
    engines: {node: ^12.20.0 || ^14.13.0 || >=16.0.0}
    hasBin: true
    dependencies:
      chalk: 4.1.2
      date-fns: 2.28.0
      lodash: 4.17.21
      rxjs: 6.6.7
      spawn-command: 0.0.2-1
      supports-color: 8.1.1
      tree-kill: 1.2.2
      yargs: 16.2.0
    dev: true

  /constants-browserify/1.0.0:
    resolution: {integrity: sha1-wguW2MYXdIqvHBYCF2DNJ/y4y3U=}
    dev: false

  /convert-source-map/1.7.0:
    resolution: {integrity: sha512-4FJkXzKXEDB1snCFZlLP4gpC3JILicCpGbzG9f9G7tGqGCzETQ2hWPrcinA9oU4wtf2biUaEH5065UnMeR33oA==}
    dependencies:
      safe-buffer: 5.1.2

  /cosmiconfig/5.2.1:
    resolution: {integrity: sha512-H65gsXo1SKjf8zmrJ67eJk8aIRKV5ff2D4uKZIBZShbhGSpEmsQOPW/SKMKYhSTrqR7ufy6RP69rPogdaPh/kA==}
    engines: {node: '>=4'}
    dependencies:
      import-fresh: 2.0.0
      is-directory: 0.3.1
      js-yaml: 3.14.1
      parse-json: 4.0.0
    dev: true

  /cosmiconfig/7.0.1:
    resolution: {integrity: sha512-a1YWNUV2HwGimB7dU2s1wUMurNKjpx60HxBB6xUM8Re+2s1g1IIfJvFR0/iCF+XHdE0GMTKTuLR32UQff4TEyQ==}
    engines: {node: '>=10'}
    dependencies:
      '@types/parse-json': 4.0.0
      import-fresh: 3.3.0
      parse-json: 5.2.0
      path-type: 4.0.0
      yaml: 1.10.2
    dev: true

  /create-ecdh/4.0.4:
    resolution: {integrity: sha512-mf+TCx8wWc9VpuxfP2ht0iSISLZnt0JgWlrOKZiNqyUZWnjIaCIVNQArMHnCZKfEYRg6IM7A+NeJoN8gf/Ws0A==}
    dependencies:
      bn.js: 4.12.0
      elliptic: 6.5.4
    dev: false

  /create-hash/1.2.0:
    resolution: {integrity: sha512-z00bCGNHDG8mHAkP7CtT1qVu+bFQUPjYq/4Iv3C3kWjTFV10zIjfSoeqXo9Asws8gwSHDGj/hl2u4OGIjapeCg==}
    dependencies:
      cipher-base: 1.0.4
      inherits: 2.0.4
      md5.js: 1.3.5
      ripemd160: 2.0.2
      sha.js: 2.4.11
    dev: false

  /create-hmac/1.1.7:
    resolution: {integrity: sha512-MJG9liiZ+ogc4TzUwuvbER1JRdgvUFSB5+VR/g5h82fGaIRWMWddtKBHi7/sVhfjQZ6SehlyhvQYrcYkaUIpLg==}
    dependencies:
      cipher-base: 1.0.4
      create-hash: 1.2.0
      inherits: 2.0.4
      ripemd160: 2.0.2
      safe-buffer: 5.2.1
      sha.js: 2.4.11
    dev: false

  /cross-spawn/5.1.0:
    resolution: {integrity: sha1-6L0O/uWPz/b4+UUQoKVUu/ojVEk=}
    dependencies:
      lru-cache: 4.1.5
      shebang-command: 1.2.0
      which: 1.3.1
    dev: false

  /crypto-browserify/3.12.0:
    resolution: {integrity: sha512-fz4spIh+znjO2VjL+IdhEpRJ3YN6sMzITSBijk6FK2UvTqruSQW+/cCZTSNsMiZNvUeq0CqurF+dAbyiGOY6Wg==}
    dependencies:
      browserify-cipher: 1.0.1
      browserify-sign: 4.2.1
      create-ecdh: 4.0.4
      create-hash: 1.2.0
      create-hmac: 1.1.7
      diffie-hellman: 5.0.3
      inherits: 2.0.4
      pbkdf2: 3.1.2
      public-encrypt: 4.0.3
      randombytes: 2.1.0
      randomfill: 1.0.4
    dev: false

  /css-color-names/0.0.4:
    resolution: {integrity: sha1-gIrcLnnPhHOAabZGyyDsJ762KeA=}
    dev: true

  /css-declaration-sorter/4.0.1:
    resolution: {integrity: sha512-BcxQSKTSEEQUftYpBVnsH4SF05NTuBokb19/sBt6asXGKZ/6VP7PLG1CBCkFDYOnhXhPh0jMhO6xZ71oYHXHBA==}
    engines: {node: '>4'}
    dependencies:
      postcss: 7.0.39
      timsort: 0.3.0
    dev: true

  /css-select-base-adapter/0.1.1:
    resolution: {integrity: sha512-jQVeeRG70QI08vSTwf1jHxp74JoZsr2XSgETae8/xC8ovSnL2WF87GTLO86Sbwdt2lK4Umg4HnnwMO4YF3Ce7w==}
    dev: true

  /css-select/2.1.0:
    resolution: {integrity: sha512-Dqk7LQKpwLoH3VovzZnkzegqNSuAziQyNZUcrdDM401iY+R5NkGBXGmtO05/yaXQziALuPogeG0b7UAgjnTJTQ==}
    dependencies:
      boolbase: 1.0.0
      css-what: 3.4.2
      domutils: 1.7.0
      nth-check: 1.0.2
    dev: true

  /css-tree/1.0.0-alpha.37:
    resolution: {integrity: sha512-DMxWJg0rnz7UgxKT0Q1HU/L9BeJI0M6ksor0OgqOnF+aRCDWg/N2641HmVyU9KVIu0OVVWOb2IpC9A+BJRnejg==}
    engines: {node: '>=8.0.0'}
    dependencies:
      mdn-data: 2.0.4
      source-map: 0.6.1
    dev: true

  /css-tree/1.1.3:
    resolution: {integrity: sha512-tRpdppF7TRazZrjJ6v3stzv93qxRcSsFmW6cX0Zm2NVKpxE1WV1HblnghVv9TreireHkqI/VDEsfolRF1p6y7Q==}
    engines: {node: '>=8.0.0'}
    dependencies:
      mdn-data: 2.0.14
      source-map: 0.6.1
    dev: true

  /css-unit-converter/1.1.2:
    resolution: {integrity: sha512-IiJwMC8rdZE0+xiEZHeru6YoONC4rfPMqGm2W85jMIbkFvv5nFTwJVFHam2eFrN6txmoUYFAFXiv8ICVeTO0MA==}
    dev: true

  /css-what/3.4.2:
    resolution: {integrity: sha512-ACUm3L0/jiZTqfzRM3Hi9Q8eZqd6IK37mMWPLz9PJxkLWllYeRf+EHUSHYEtFop2Eqytaq1FizFVh7XfBnXCDQ==}
    engines: {node: '>= 6'}
    dev: true

  /css.escape/1.5.1:
    resolution: {integrity: sha1-QuJ9T6BK4y+TGktNQZH6nN3ul8s=}
    dev: false

  /cssesc/3.0.0:
    resolution: {integrity: sha512-/Tb/JcjK111nNScGob5MNtsntNM1aCNUDipB/TkwZFhyDrrE47SOx/18wF2bbjgc3ZzCSKW1T5nt5EbFoAz/Vg==}
    engines: {node: '>=4'}
    hasBin: true
    dev: true

  /cssnano-preset-default/4.0.8:
    resolution: {integrity: sha512-LdAyHuq+VRyeVREFmuxUZR1TXjQm8QQU/ktoo/x7bz+SdOge1YKc5eMN6pRW7YWBmyq59CqYba1dJ5cUukEjLQ==}
    engines: {node: '>=6.9.0'}
    dependencies:
      css-declaration-sorter: 4.0.1
      cssnano-util-raw-cache: 4.0.1
      postcss: 7.0.39
      postcss-calc: 7.0.5
      postcss-colormin: 4.0.3
      postcss-convert-values: 4.0.1
      postcss-discard-comments: 4.0.2
      postcss-discard-duplicates: 4.0.2
      postcss-discard-empty: 4.0.1
      postcss-discard-overridden: 4.0.1
      postcss-merge-longhand: 4.0.11
      postcss-merge-rules: 4.0.3
      postcss-minify-font-values: 4.0.2
      postcss-minify-gradients: 4.0.2
      postcss-minify-params: 4.0.2
      postcss-minify-selectors: 4.0.2
      postcss-normalize-charset: 4.0.1
      postcss-normalize-display-values: 4.0.2
      postcss-normalize-positions: 4.0.2
      postcss-normalize-repeat-style: 4.0.2
      postcss-normalize-string: 4.0.2
      postcss-normalize-timing-functions: 4.0.2
      postcss-normalize-unicode: 4.0.1
      postcss-normalize-url: 4.0.1
      postcss-normalize-whitespace: 4.0.2
      postcss-ordered-values: 4.1.2
      postcss-reduce-initial: 4.0.3
      postcss-reduce-transforms: 4.0.2
      postcss-svgo: 4.0.3
      postcss-unique-selectors: 4.0.1
    dev: true

  /cssnano-preset-simple/3.0.0_postcss@8.2.15:
    resolution: {integrity: sha512-vxQPeoMRqUT3c/9f0vWeVa2nKQIHFpogtoBvFdW4GQ3IvEJ6uauCP6p3Y5zQDLFcI7/+40FTgX12o7XUL0Ko+w==}
    peerDependencies:
      postcss: ^8.2.15
    dependencies:
      caniuse-lite: 1.0.30001296
      postcss: 8.2.15
    dev: false

  /cssnano-simple/3.0.0_postcss@8.2.15:
    resolution: {integrity: sha512-oU3ueli5Dtwgh0DyeohcIEE00QVfbPR3HzyXdAl89SfnQG3y0/qcpfLVW+jPIh3/rgMZGwuW96rejZGaYE9eUg==}
    peerDependencies:
      postcss: ^8.2.15
    peerDependenciesMeta:
      postcss:
        optional: true
    dependencies:
      cssnano-preset-simple: 3.0.0_postcss@8.2.15
      postcss: 8.2.15
    dev: false

  /cssnano-util-get-arguments/4.0.0:
    resolution: {integrity: sha1-7ToIKZ8h11dBsg87gfGU7UnMFQ8=}
    engines: {node: '>=6.9.0'}
    dev: true

  /cssnano-util-get-match/4.0.0:
    resolution: {integrity: sha1-wOTKB/U4a7F+xeUiULT1lhNlFW0=}
    engines: {node: '>=6.9.0'}
    dev: true

  /cssnano-util-raw-cache/4.0.1:
    resolution: {integrity: sha512-qLuYtWK2b2Dy55I8ZX3ky1Z16WYsx544Q0UWViebptpwn/xDBmog2TLg4f+DBMg1rJ6JDWtn96WHbOKDWt1WQA==}
    engines: {node: '>=6.9.0'}
    dependencies:
      postcss: 7.0.39
    dev: true

  /cssnano-util-same-parent/4.0.1:
    resolution: {integrity: sha512-WcKx5OY+KoSIAxBW6UBBRay1U6vkYheCdjyVNDm85zt5K9mHoGOfsOsqIszfAqrQQFIIKgjh2+FDgIj/zsl21Q==}
    engines: {node: '>=6.9.0'}
    dev: true

  /cssnano/4.1.11:
    resolution: {integrity: sha512-6gZm2htn7xIPJOHY824ERgj8cNPgPxyCSnkXc4v7YvNW+TdVfzgngHcEhy/8D11kUWRUMbke+tC+AUcUsnMz2g==}
    engines: {node: '>=6.9.0'}
    dependencies:
      cosmiconfig: 5.2.1
      cssnano-preset-default: 4.0.8
      is-resolvable: 1.1.0
      postcss: 7.0.39
    dev: true

  /csso/4.2.0:
    resolution: {integrity: sha512-wvlcdIbf6pwKEk7vHj8/Bkc0B4ylXZruLvOgs9doS5eOsOpuodOV2zJChSpkp+pRpYQLQMeF04nr3Z68Sta9jA==}
    engines: {node: '>=8.0.0'}
    dependencies:
      css-tree: 1.1.3
    dev: true

  /csstype/3.0.10:
    resolution: {integrity: sha512-2u44ZG2OcNUO9HDp/Jl8C07x6pU/eTR3ncV91SiK3dhG9TWvRVsCoJw14Ckx5DgWkzGA3waZWO3d7pgqpUI/XA==}

  /data-uri-to-buffer/3.0.1:
    resolution: {integrity: sha512-WboRycPNsVw3B3TL559F7kuBUM4d8CgMEvk6xEJlOp7OBPjt6G7z8WMWlD2rOFZLk6OYfFIUGsCOWzcQH9K2og==}
    engines: {node: '>= 6'}
    dev: false

  /date-fns/2.28.0:
    resolution: {integrity: sha512-8d35hViGYx/QH0icHYCeLmsLmMUheMmTyV9Fcm6gvNwdw31yXXH+O85sOBJ+OLnLQMKZowvpKb6FgMIQjcpvQw==}
    engines: {node: '>=0.11'}
    dev: true

  /debug/2.6.9:
    resolution: {integrity: sha512-bC7ElrdJaJnPbAP+1EotYvqZsb3ecl5wi6Bfi6BJTUcNowp6cvspg0jXznRTKDjm/E7AdgFBVeAPVMNcKGsHMA==}
    dependencies:
      ms: 2.0.0
    dev: false

  /debug/4.3.3:
    resolution: {integrity: sha512-/zxw5+vh1Tfv+4Qn7a5nsbcJKPaSvCDhojn6FEl9vupwK2VCSDtEiEtqr8DFtzYFOdz63LBkxec7DYuc2jon6Q==}
    engines: {node: '>=6.0'}
    peerDependencies:
      supports-color: '*'
    peerDependenciesMeta:
      supports-color:
        optional: true
    dependencies:
      ms: 2.1.2
    dev: false

  /decode-named-character-reference/1.0.1:
    resolution: {integrity: sha512-YV/0HQHreRwKb7uBopyIkLG17jG6Sv2qUchk9qSoVJ2f+flwRsPNBO0hAnjt6mTNYUT+vw9Gy2ihXg4sUWPi2w==}
    dependencies:
      character-entities: 2.0.1
    dev: false

  /decode-uri-component/0.2.0:
    resolution: {integrity: sha1-6zkTMzRYd1y4TNGh+uBiEGu4dUU=}
    engines: {node: '>=0.10'}
    dev: false

  /decompress-response/3.3.0:
    resolution: {integrity: sha1-gKTdMjdIOEv6JICDYirt7Jgq3/M=}
    engines: {node: '>=4'}
    dependencies:
      mimic-response: 1.0.1
    dev: false

  /decompress-tar/4.1.1:
    resolution: {integrity: sha512-JdJMaCrGpB5fESVyxwpCx4Jdj2AagLmv3y58Qy4GE6HMVjWz1FeVQk1Ct4Kye7PftcdOo/7U7UKzYBJgqnGeUQ==}
    engines: {node: '>=4'}
    dependencies:
      file-type: 5.2.0
      is-stream: 1.1.0
      tar-stream: 1.6.2
    dev: false

  /decompress-tarbz2/4.1.1:
    resolution: {integrity: sha512-s88xLzf1r81ICXLAVQVzaN6ZmX4A6U4z2nMbOwobxkLoIIfjVMBg7TeguTUXkKeXni795B6y5rnvDw7rxhAq9A==}
    engines: {node: '>=4'}
    dependencies:
      decompress-tar: 4.1.1
      file-type: 6.2.0
      is-stream: 1.1.0
      seek-bzip: 1.0.6
      unbzip2-stream: 1.4.3
    dev: false

  /decompress-targz/4.1.1:
    resolution: {integrity: sha512-4z81Znfr6chWnRDNfFNqLwPvm4db3WuZkqV+UgXQzSngG3CEKdBkw5jrv3axjjL96glyiiKjsxJG3X6WBZwX3w==}
    engines: {node: '>=4'}
    dependencies:
      decompress-tar: 4.1.1
      file-type: 5.2.0
      is-stream: 1.1.0
    dev: false

  /decompress-unzip/4.0.1:
    resolution: {integrity: sha1-3qrM39FK6vhVePczroIQ+bSEj2k=}
    engines: {node: '>=4'}
    dependencies:
      file-type: 3.9.0
      get-stream: 2.3.1
      pify: 2.3.0
      yauzl: 2.10.0
    dev: false

  /decompress/4.2.1:
    resolution: {integrity: sha512-e48kc2IjU+2Zw8cTb6VZcJQ3lgVbS4uuB1TfCHbiZIP/haNXm+SVyhu+87jts5/3ROpd82GSVCoNs/z8l4ZOaQ==}
    engines: {node: '>=4'}
    dependencies:
      decompress-tar: 4.1.1
      decompress-tarbz2: 4.1.1
      decompress-targz: 4.1.1
      decompress-unzip: 4.0.1
      graceful-fs: 4.2.9
      make-dir: 1.3.0
      pify: 2.3.0
      strip-dirs: 2.1.0
    dev: false

  /deep-eql/3.0.1:
    resolution: {integrity: sha512-+QeIQyN5ZuO+3Uk5DYh6/1eKO0m0YmJFGNmFHGACpf1ClL1nmlV/p4gNgbl2pJGxgXb4faqo6UE+M5ACEMyVcw==}
    engines: {node: '>=0.12'}
    dependencies:
      type-detect: 4.0.8
    dev: false

  /define-properties/1.1.3:
    resolution: {integrity: sha512-3MqfYKj2lLzdMSf8ZIZE/V+Zuy+BgD6f164e8K2w7dgnpKArBDerGYpM46IYYcjnkdPNMjPk9A6VFB8+3SKlXQ==}
    engines: {node: '>= 0.4'}
    dependencies:
      object-keys: 1.1.1

  /defined/1.0.0:
    resolution: {integrity: sha1-yY2bzvdWdBiOEQlpFRGZ45sfppM=}
    dev: true

  /depd/1.1.2:
    resolution: {integrity: sha1-m81S4UwJd2PnSbJ0xDRu0uVgtak=}
    engines: {node: '>= 0.6'}
    dev: false

  /dependency-graph/0.9.0:
    resolution: {integrity: sha512-9YLIBURXj4DJMFALxXw9K3Y3rwb5Fk0X5/8ipCzaN84+gKxoHK43tVKRNakCQbiEx07E8Uwhuq21BpUagFhZ8w==}
    engines: {node: '>= 0.6.0'}

  /dequal/2.0.2:
    resolution: {integrity: sha512-q9K8BlJVxK7hQYqa6XISGmBZbtQQWVXSrRrWreHC94rMt1QL/Impruc+7p2CYSYuVIUr+YCt6hjrs1kkdJRTug==}
    engines: {node: '>=6'}
    dev: false

  /des.js/1.0.1:
    resolution: {integrity: sha512-Q0I4pfFrv2VPd34/vfLrFOoRmlYj3OV50i7fskps1jZWK1kApMWWT9G6RRUeYedLcBDIhnSDaUvJMb3AhUlaEA==}
    dependencies:
      inherits: 2.0.4
      minimalistic-assert: 1.0.1
    dev: false

  /detective/5.2.0:
    resolution: {integrity: sha512-6SsIx+nUUbuK0EthKjv0zrdnajCCXVYGmbYYiYjFVpzcjwEs/JMDZ8tPRG29J/HhN56t3GJp2cGSWDRjjot8Pg==}
    engines: {node: '>=0.8.0'}
    hasBin: true
    dependencies:
      acorn-node: 1.8.2
      defined: 1.0.0
      minimist: 1.2.5
    dev: true

  /didyoumean/1.2.2:
    resolution: {integrity: sha512-gxtyfqMg7GKyhQmb056K7M3xszy/myH8w+B4RT+QXBQsvAOdc3XymqDDPHx1BgPgsdAA5SIifona89YtRATDzw==}
    dev: true

  /diff/5.0.0:
    resolution: {integrity: sha512-/VTCrvm5Z0JGty/BWHljh+BAiw3IK+2j87NGMu8Nwc/f48WoDAC395uomO9ZD117ZOBaHmkX1oyLvkVM/aIT3w==}
    engines: {node: '>=0.3.1'}
    dev: false

  /diffie-hellman/5.0.3:
    resolution: {integrity: sha512-kqag/Nl+f3GwyK25fhUMYj81BUOrZ9IuJsjIcDE5icNM9FJHAVm3VcUDxdLPoQtTuUylWm6ZIknYJwwaPxsUzg==}
    dependencies:
      bn.js: 4.12.0
      miller-rabin: 4.0.1
      randombytes: 2.1.0
    dev: false

  /dir-glob/3.0.1:
    resolution: {integrity: sha512-WkrWp9GR4KXfKGYzOLmTuGVi1UWFfws377n9cc55/tb6DuqyF6pcQ5AbiHEshaDpY9v6oaSr2XCDidGmMwdzIA==}
    engines: {node: '>=8'}
    dependencies:
      path-type: 4.0.0

  /dlv/1.1.3:
    resolution: {integrity: sha512-+HlytyjlPKnIG8XuRG8WvmBP8xs8P71y+SKKS6ZXWoEgLuePxtDoUEiH7WkdePWrQ5JBpE6aoVqfZfJUQkjXwA==}
    dev: true

  /dom-serializer/0.2.2:
    resolution: {integrity: sha512-2/xPb3ORsQ42nHYiSunXkDjPLBaEj/xTwUO4B7XCZQTRk7EBtTOPaygh10YAAh2OI1Qrp6NWfpAhzswj0ydt9g==}
    dependencies:
      domelementtype: 2.2.0
      entities: 2.2.0
    dev: true

  /domain-browser/4.19.0:
    resolution: {integrity: sha512-fRA+BaAWOR/yr/t7T9E9GJztHPeFjj8U35ajyAjCDtAAnTn1Rc1f6W6VGPJrO1tkQv9zWu+JRof7z6oQtiYVFQ==}
    engines: {node: '>=10'}
    dev: false

  /domelementtype/1.3.1:
    resolution: {integrity: sha512-BSKB+TSpMpFI/HOxCNr1O8aMOTZ8hT3pM3GQ0w/mWRmkhEDSFJkkyzz4XQsBV44BChwGkrDfMyjVD0eA2aFV3w==}
    dev: true

  /domelementtype/2.2.0:
    resolution: {integrity: sha512-DtBMo82pv1dFtUmHyr48beiuq792Sxohr+8Hm9zoxklYPfa6n0Z3Byjj2IV7bmr2IyqClnqEQhfgHJJ5QF0R5A==}
    dev: true

  /domutils/1.7.0:
    resolution: {integrity: sha512-Lgd2XcJ/NjEw+7tFvfKxOzCYKZsdct5lczQ2ZaQY8Djz7pfAD3Gbp8ySJWtreII/vDlMVmxwa6pHmdxIYgttDg==}
    dependencies:
      dom-serializer: 0.2.2
      domelementtype: 1.3.1
    dev: true

  /dot-prop/5.3.0:
    resolution: {integrity: sha512-QM8q3zDe58hqUqjraQOmzZ1LIH9SWQJTlEKCH4kJ2oQvLZk7RbQXvtDM2XEq3fwkV9CCvvH4LA0AV+ogFsBM2Q==}
    engines: {node: '>=8'}
    dependencies:
      is-obj: 2.0.0
    dev: true

  /electron-to-chromium/1.4.36:
    resolution: {integrity: sha512-MbLlbF39vKrXWlFEFpCgDHwdlz4O3LmHM5W4tiLRHjSmEUXjJjz8sZkMgWgvYxlZw3N1iDTmCEtOkkESb5TMCg==}

  /elliptic/6.5.4:
    resolution: {integrity: sha512-iLhC6ULemrljPZb+QutR5TQGB+pdW6KGD5RSegS+8sorOZT+rdQFbsQFJgvN3eRqNALqJer4oQ16YvJHlU8hzQ==}
    dependencies:
      bn.js: 4.12.0
      brorand: 1.1.0
      hash.js: 1.1.7
      hmac-drbg: 1.0.1
      inherits: 2.0.4
      minimalistic-assert: 1.0.1
      minimalistic-crypto-utils: 1.0.1
    dev: false

  /emoji-regex/8.0.0:
    resolution: {integrity: sha512-MSjYzcWNOA0ewAHpz0MxpYFvwg6yjy1NG3xteoqz644VCo/RPgnr1/GGt+ic3iJTzQ8Eu3TdM14SawnVUmGE6A==}

  /emojis-list/2.1.0:
    resolution: {integrity: sha1-TapNnbAPmBmIDHn6RXrlsJof04k=}
    engines: {node: '>= 0.10'}

  /encoding/0.1.13:
    resolution: {integrity: sha512-ETBauow1T35Y/WZMkio9jiM0Z5xjHHmJ4XmjZOq1l/dXz3lr2sRn87nJy20RupqSh1F2m3HHPSp8ShIPQJrJ3A==}
    dependencies:
      iconv-lite: 0.6.3
    dev: false

  /enhanced-resolve/5.8.3:
    resolution: {integrity: sha512-EGAbGvH7j7Xt2nc0E7D99La1OiEs8LnyimkRgwExpUMScN6O+3x9tIWs7PLQZVNx4YD+00skHXPXi1yQHpAmZA==}
    engines: {node: '>=10.13.0'}
    dependencies:
      graceful-fs: 4.2.9
      tapable: 2.2.1
    dev: true

  /entities/2.2.0:
    resolution: {integrity: sha512-p92if5Nz619I0w+akJrLZH0MX0Pb5DX39XOwQTtXSdQQOaYH03S1uIQp4mhOZtAXrxq4ViO67YTiLBo2638o9A==}
    dev: true

  /error-ex/1.3.2:
    resolution: {integrity: sha512-7dFHNmqeFSEt2ZBsCriorKnn3Z2pj+fd9kmI6QoWw4//DL+icEBfc0U7qJCisqrTsKTjw4fNFy2pW9OqStD84g==}
    dependencies:
      is-arrayish: 0.2.1
    dev: true

  /es-abstract/1.19.1:
    resolution: {integrity: sha512-2vJ6tjA/UfqLm2MPs7jxVybLoB8i1t1Jd9R3kISld20sIxPcTbLuggQOUxeWeAvIUkduv/CfMjuh4WmiXr2v9w==}
    engines: {node: '>= 0.4'}
    dependencies:
      call-bind: 1.0.2
      es-to-primitive: 1.2.1
      function-bind: 1.1.1
      get-intrinsic: 1.1.1
      get-symbol-description: 1.0.0
      has: 1.0.3
      has-symbols: 1.0.2
      internal-slot: 1.0.3
      is-callable: 1.2.4
      is-negative-zero: 2.0.2
      is-regex: 1.1.4
      is-shared-array-buffer: 1.0.1
      is-string: 1.0.7
      is-weakref: 1.0.2
      object-inspect: 1.12.0
      object-keys: 1.1.1
      object.assign: 4.1.2
      string.prototype.trimend: 1.0.4
      string.prototype.trimstart: 1.0.4
      unbox-primitive: 1.0.1

  /es-module-lexer/0.9.3:
    resolution: {integrity: sha512-1HQ2M2sPtxwnvOvT1ZClHyQDiggdNjURWpY2we6aMKCQiUVxTmVs2UYPLIrD84sS+kMdUwfBSylbJPwNnBrnHQ==}
    dev: true

  /es-to-primitive/1.2.1:
    resolution: {integrity: sha512-QCOllgZJtaUo9miYBcLChTUaHNjJF3PYs1VidD7AwiEj1kYxKeQTctLAezAOH5ZKRH0g2IgPn6KwB4IT8iRpvA==}
    engines: {node: '>= 0.4'}
    dependencies:
      is-callable: 1.2.4
      is-date-object: 1.0.5
      is-symbol: 1.0.4

  /es6-object-assign/1.1.0:
    resolution: {integrity: sha1-wsNYJlYkfDnqEHyx5mUrb58kUjw=}
    dev: false

  /esbuild-android-arm64/0.13.15:
    resolution: {integrity: sha512-m602nft/XXeO8YQPUDVoHfjyRVPdPgjyyXOxZ44MK/agewFFkPa8tUo6lAzSWh5Ui5PB4KR9UIFTSBKh/RrCmg==}
    cpu: [arm64]
    os: [android]
    requiresBuild: true
    dev: false
    optional: true

  /esbuild-android-arm64/0.14.10:
    resolution: {integrity: sha512-vzkTafHKoiMX4uIN1kBnE/HXYLpNT95EgGanVk6DHGeYgDolU0NBxjO7yZpq4ZGFPOx8384eAdDrBYhO11TAlQ==}
    cpu: [arm64]
    os: [android]
    requiresBuild: true
    dev: true
    optional: true

  /esbuild-darwin-64/0.13.15:
    resolution: {integrity: sha512-ihOQRGs2yyp7t5bArCwnvn2Atr6X4axqPpEdCFPVp7iUj4cVSdisgvEKdNR7yH3JDjW6aQDw40iQFoTqejqxvQ==}
    cpu: [x64]
    os: [darwin]
    requiresBuild: true
    dev: false
    optional: true

  /esbuild-darwin-64/0.14.10:
    resolution: {integrity: sha512-DJwzFVB95ZV7C3PQbf052WqaUuuMFXJeZJ0LKdnP1w+QOU0rlbKfX0tzuhoS//rOXUj1TFIwRuRsd0FX6skR7A==}
    cpu: [x64]
    os: [darwin]
    requiresBuild: true
    dev: true
    optional: true

  /esbuild-darwin-arm64/0.13.15:
    resolution: {integrity: sha512-i1FZssTVxUqNlJ6cBTj5YQj4imWy3m49RZRnHhLpefFIh0To05ow9DTrXROTE1urGTQCloFUXTX8QfGJy1P8dQ==}
    cpu: [arm64]
    os: [darwin]
    requiresBuild: true
    dev: false
    optional: true

  /esbuild-darwin-arm64/0.14.10:
    resolution: {integrity: sha512-RNaaoZDg3nsqs5z56vYCjk/VJ76npf752W0rOaCl5lO5TsgV9zecfdYgt7dtUrIx8b7APhVaNYud+tGsDOVC9g==}
    cpu: [arm64]
    os: [darwin]
    requiresBuild: true
    dev: true
    optional: true

  /esbuild-freebsd-64/0.13.15:
    resolution: {integrity: sha512-G3dLBXUI6lC6Z09/x+WtXBXbOYQZ0E8TDBqvn7aMaOCzryJs8LyVXKY4CPnHFXZAbSwkCbqiPuSQ1+HhrNk7EA==}
    cpu: [x64]
    os: [freebsd]
    requiresBuild: true
    dev: false
    optional: true

  /esbuild-freebsd-64/0.14.10:
    resolution: {integrity: sha512-10B3AzW894u6bGZZhWiJOHw1uEHb4AFbUuBdyml1Ht0vIqd+KqWW+iY/yMwQAzILr2WJZqEhbOXRkJtY8aRqOw==}
    cpu: [x64]
    os: [freebsd]
    requiresBuild: true
    dev: true
    optional: true

  /esbuild-freebsd-arm64/0.13.15:
    resolution: {integrity: sha512-KJx0fzEDf1uhNOZQStV4ujg30WlnwqUASaGSFPhznLM/bbheu9HhqZ6mJJZM32lkyfGJikw0jg7v3S0oAvtvQQ==}
    cpu: [arm64]
    os: [freebsd]
    requiresBuild: true
    dev: false
    optional: true

  /esbuild-freebsd-arm64/0.14.10:
    resolution: {integrity: sha512-mSQrKB7UaWvuryBTCo9leOfY2uEUSimAvcKIaUWbk5Hth9Sg+Try+qNA/NibPgs/vHkX0KFo/Rce6RPea+P15g==}
    cpu: [arm64]
    os: [freebsd]
    requiresBuild: true
    dev: true
    optional: true

  /esbuild-linux-32/0.13.15:
    resolution: {integrity: sha512-ZvTBPk0YWCLMCXiFmD5EUtB30zIPvC5Itxz0mdTu/xZBbbHJftQgLWY49wEPSn2T/TxahYCRDWun5smRa0Tu+g==}
    cpu: [ia32]
    os: [linux]
    requiresBuild: true
    dev: false
    optional: true

  /esbuild-linux-32/0.14.10:
    resolution: {integrity: sha512-lktF09JgJLZ63ANYHIPdYe339PDuVn19Q/FcGKkXWf+jSPkn5xkYzAabboNGZNUgNqSJ/vY7VrOn6UrBbJjgYA==}
    cpu: [ia32]
    os: [linux]
    requiresBuild: true
    dev: true
    optional: true

  /esbuild-linux-64/0.13.15:
    resolution: {integrity: sha512-eCKzkNSLywNeQTRBxJRQ0jxRCl2YWdMB3+PkWFo2BBQYC5mISLIVIjThNtn6HUNqua1pnvgP5xX0nHbZbPj5oA==}
    cpu: [x64]
    os: [linux]
    requiresBuild: true
    dev: false
    optional: true

  /esbuild-linux-64/0.14.10:
    resolution: {integrity: sha512-K+gCQz2oLIIBI8ZM77e9sYD5/DwEpeYCrOQ2SYXx+R4OU2CT9QjJDi4/OpE7ko4AcYMlMW7qrOCuLSgAlEj4Wg==}
    cpu: [x64]
    os: [linux]
    requiresBuild: true
    dev: true
    optional: true

  /esbuild-linux-arm/0.13.15:
    resolution: {integrity: sha512-wUHttDi/ol0tD8ZgUMDH8Ef7IbDX+/UsWJOXaAyTdkT7Yy9ZBqPg8bgB/Dn3CZ9SBpNieozrPRHm0BGww7W/jA==}
    cpu: [arm]
    os: [linux]
    requiresBuild: true
    dev: false
    optional: true

  /esbuild-linux-arm/0.14.10:
    resolution: {integrity: sha512-BYa60dZ/KPmNKYxtHa3LSEdfKWHcm/RzP0MjB4AeBPhjS0D6/okhaBesZIY9kVIGDyeenKsJNOmnVt4+dhNnvQ==}
    cpu: [arm]
    os: [linux]
    requiresBuild: true
    dev: true
    optional: true

  /esbuild-linux-arm64/0.13.15:
    resolution: {integrity: sha512-bYpuUlN6qYU9slzr/ltyLTR9YTBS7qUDymO8SV7kjeNext61OdmqFAzuVZom+OLW1HPHseBfJ/JfdSlx8oTUoA==}
    cpu: [arm64]
    os: [linux]
    requiresBuild: true
    dev: false
    optional: true

  /esbuild-linux-arm64/0.14.10:
    resolution: {integrity: sha512-+qocQuQvcp5wo/V+OLXxqHPc+gxHttJEvbU/xrCGE03vIMqraL4wMua8JQx0SWEnJCWP+Nhf//v8OSwz1Xr5kA==}
    cpu: [arm64]
    os: [linux]
    requiresBuild: true
    dev: true
    optional: true

  /esbuild-linux-mips64le/0.13.15:
    resolution: {integrity: sha512-KlVjIG828uFPyJkO/8gKwy9RbXhCEUeFsCGOJBepUlpa7G8/SeZgncUEz/tOOUJTcWMTmFMtdd3GElGyAtbSWg==}
    cpu: [mips64el]
    os: [linux]
    requiresBuild: true
    dev: false
    optional: true

  /esbuild-linux-mips64le/0.14.10:
    resolution: {integrity: sha512-nmUd2xoBXpGo4NJCEWoaBj+n4EtDoLEvEYc8Z3aSJrY0Oa6s04czD1flmhd0I/d6QEU8b7GQ9U0g/rtBfhtxBg==}
    cpu: [mips64el]
    os: [linux]
    requiresBuild: true
    dev: true
    optional: true

  /esbuild-linux-ppc64le/0.13.15:
    resolution: {integrity: sha512-h6gYF+OsaqEuBjeesTBtUPw0bmiDu7eAeuc2OEH9S6mV9/jPhPdhOWzdeshb0BskRZxPhxPOjqZ+/OqLcxQwEQ==}
    cpu: [ppc64]
    os: [linux]
    requiresBuild: true
    dev: false
    optional: true

  /esbuild-linux-ppc64le/0.14.10:
    resolution: {integrity: sha512-vsOWZjm0rZix7HSmqwPph9arRVCyPtUpcURdayQDuIhMG2/UxJxpbdRaa//w4zYqcJzAWwuyH2PAlyy0ZNuxqQ==}
    cpu: [ppc64]
    os: [linux]
    requiresBuild: true
    dev: true
    optional: true

  /esbuild-linux-s390x/0.14.10:
    resolution: {integrity: sha512-knArKKZm0ypIYWOWyOT7+accVwbVV1LZnl2FWWy05u9Tyv5oqJ2F5+X2Vqe/gqd61enJXQWqoufXopvG3zULOg==}
    cpu: [s390x]
    os: [linux]
    requiresBuild: true
    dev: true
    optional: true

  /esbuild-netbsd-64/0.13.15:
    resolution: {integrity: sha512-3+yE9emwoevLMyvu+iR3rsa+Xwhie7ZEHMGDQ6dkqP/ndFzRHkobHUKTe+NCApSqG5ce2z4rFu+NX/UHnxlh3w==}
    cpu: [x64]
    os: [netbsd]
    requiresBuild: true
    dev: false
    optional: true

  /esbuild-netbsd-64/0.14.10:
    resolution: {integrity: sha512-6Gg8neVcLeyq0yt9bZpReb8ntZ8LBEjthxrcYWVrBElcltnDjIy1hrzsujt0+sC2rL+TlSsE9dzgyuvlDdPp2w==}
    cpu: [x64]
    os: [netbsd]
    requiresBuild: true
    dev: true
    optional: true

  /esbuild-openbsd-64/0.13.15:
    resolution: {integrity: sha512-wTfvtwYJYAFL1fSs8yHIdf5GEE4NkbtbXtjLWjM3Cw8mmQKqsg8kTiqJ9NJQe5NX/5Qlo7Xd9r1yKMMkHllp5g==}
    cpu: [x64]
    os: [openbsd]
    requiresBuild: true
    dev: false
    optional: true

  /esbuild-openbsd-64/0.14.10:
    resolution: {integrity: sha512-9rkHZzp10zI90CfKbFrwmQjqZaeDmyQ6s9/hvCwRkbOCHuto6RvMYH9ghQpcr5cUxD5OQIA+sHXi0zokRNXjcg==}
    cpu: [x64]
    os: [openbsd]
    requiresBuild: true
    dev: true
    optional: true

  /esbuild-sunos-64/0.13.15:
    resolution: {integrity: sha512-lbivT9Bx3t1iWWrSnGyBP9ODriEvWDRiweAs69vI+miJoeKwHWOComSRukttbuzjZ8r1q0mQJ8Z7yUsDJ3hKdw==}
    cpu: [x64]
    os: [sunos]
    requiresBuild: true
    dev: false
    optional: true

  /esbuild-sunos-64/0.14.10:
    resolution: {integrity: sha512-mEU+pqkhkhbwpJj5DiN3vL0GUFR/yrL3qj8ER1amIVyRibKbj02VM1QaIuk1sy5DRVIKiFXXgCaHvH3RNWCHIw==}
    cpu: [x64]
    os: [sunos]
    requiresBuild: true
    dev: true
    optional: true

  /esbuild-windows-32/0.13.15:
    resolution: {integrity: sha512-fDMEf2g3SsJ599MBr50cY5ve5lP1wyVwTe6aLJsM01KtxyKkB4UT+fc5MXQFn3RLrAIAZOG+tHC+yXObpSn7Nw==}
    cpu: [ia32]
    os: [win32]
    requiresBuild: true
    dev: false
    optional: true

  /esbuild-windows-32/0.14.10:
    resolution: {integrity: sha512-Z5DieUL1N6s78dOSdL95KWf8Y89RtPGxIoMF+LEy8ChDsX+pZpz6uAVCn+YaWpqQXO+2TnrcbgBIoprq2Mco1g==}
    cpu: [ia32]
    os: [win32]
    requiresBuild: true
    dev: true
    optional: true

  /esbuild-windows-64/0.13.15:
    resolution: {integrity: sha512-9aMsPRGDWCd3bGjUIKG/ZOJPKsiztlxl/Q3C1XDswO6eNX/Jtwu4M+jb6YDH9hRSUflQWX0XKAfWzgy5Wk54JQ==}
    cpu: [x64]
    os: [win32]
    requiresBuild: true
    dev: false
    optional: true

  /esbuild-windows-64/0.14.10:
    resolution: {integrity: sha512-LE5Mm62y0Bilu7RDryBhHIX8rK3at5VwJ6IGM3BsASidCfOBTzqcs7Yy0/Vkq39VKeTmy9/66BAfVoZRNznoDw==}
    cpu: [x64]
    os: [win32]
    requiresBuild: true
    dev: true
    optional: true

  /esbuild-windows-arm64/0.13.15:
    resolution: {integrity: sha512-zzvyCVVpbwQQATaf3IG8mu1IwGEiDxKkYUdA4FpoCHi1KtPa13jeScYDjlW0Qh+ebWzpKfR2ZwvqAQkSWNcKjA==}
    cpu: [arm64]
    os: [win32]
    requiresBuild: true
    dev: false
    optional: true

  /esbuild-windows-arm64/0.14.10:
    resolution: {integrity: sha512-OJOyxDtabvcUYTc+O4dR0JMzLBz6G9+gXIHA7Oc5d5Fv1xiYa0nUeo8+W5s2e6ZkPRdIwOseYoL70rZz80S5BA==}
    cpu: [arm64]
    os: [win32]
    requiresBuild: true
    dev: true
    optional: true

  /esbuild/0.13.15:
    resolution: {integrity: sha512-raCxt02HBKv8RJxE8vkTSCXGIyKHdEdGfUmiYb8wnabnaEmHzyW7DCHb5tEN0xU8ryqg5xw54mcwnYkC4x3AIw==}
    hasBin: true
    requiresBuild: true
    optionalDependencies:
      esbuild-android-arm64: 0.13.15
      esbuild-darwin-64: 0.13.15
      esbuild-darwin-arm64: 0.13.15
      esbuild-freebsd-64: 0.13.15
      esbuild-freebsd-arm64: 0.13.15
      esbuild-linux-32: 0.13.15
      esbuild-linux-64: 0.13.15
      esbuild-linux-arm: 0.13.15
      esbuild-linux-arm64: 0.13.15
      esbuild-linux-mips64le: 0.13.15
      esbuild-linux-ppc64le: 0.13.15
      esbuild-netbsd-64: 0.13.15
      esbuild-openbsd-64: 0.13.15
      esbuild-sunos-64: 0.13.15
      esbuild-windows-32: 0.13.15
      esbuild-windows-64: 0.13.15
      esbuild-windows-arm64: 0.13.15
    dev: false

  /esbuild/0.14.10:
    resolution: {integrity: sha512-ibZb+NwFqBwHHJlpnFMtg4aNmVK+LUtYMFC9CuKs6lDCBEvCHpqCFZFEirpqt1jOugwKGx8gALNGvX56lQyfew==}
    hasBin: true
    requiresBuild: true
    optionalDependencies:
      esbuild-android-arm64: 0.14.10
      esbuild-darwin-64: 0.14.10
      esbuild-darwin-arm64: 0.14.10
      esbuild-freebsd-64: 0.14.10
      esbuild-freebsd-arm64: 0.14.10
      esbuild-linux-32: 0.14.10
      esbuild-linux-64: 0.14.10
      esbuild-linux-arm: 0.14.10
      esbuild-linux-arm64: 0.14.10
      esbuild-linux-mips64le: 0.14.10
      esbuild-linux-ppc64le: 0.14.10
      esbuild-linux-s390x: 0.14.10
      esbuild-netbsd-64: 0.14.10
      esbuild-openbsd-64: 0.14.10
      esbuild-sunos-64: 0.14.10
      esbuild-windows-32: 0.14.10
      esbuild-windows-64: 0.14.10
      esbuild-windows-arm64: 0.14.10
    dev: true

  /escalade/3.1.1:
    resolution: {integrity: sha512-k0er2gUkLf8O0zKJiAhmkTnJlTvINGv7ygDNPbeIsX/TJjGJZHuh9B2UxbsaEkmlEo9MfhrSzmhIlhRlI2GXnw==}
    engines: {node: '>=6'}

  /escape-string-regexp/1.0.5:
    resolution: {integrity: sha1-G2HAViGQqN/2rjuyzwIAyhMLhtQ=}
    engines: {node: '>=0.8.0'}

  /escape-string-regexp/5.0.0:
    resolution: {integrity: sha512-/veY75JbMK4j1yjvuUxuVsiS/hr/4iHs9FTT6cgTexxdE0Ly/glccBAkloH/DofkjRbZU3bnoj38mOmhkZ0lHw==}
    engines: {node: '>=12'}
    dev: false

  /eslint-scope/5.1.1:
    resolution: {integrity: sha512-2NxwbF/hZ0KpepYN0cNbo+FN6XoK7GaHlQhgx/hIZl6Va0bF45RQOOwhLIy8lQDbuCiadSLCBnH2CFYquit5bw==}
    engines: {node: '>=8.0.0'}
    dependencies:
      esrecurse: 4.3.0
      estraverse: 4.3.0
    dev: true

  /esprima/4.0.1:
    resolution: {integrity: sha512-eGuFFw7Upda+g4p+QHvnW0RyTX/SVeJBDM/gCtMARO0cLuT2HcEKnTPvhjV6aGeqrCB/sbNop0Kszm0jsaWU4A==}
    engines: {node: '>=4'}
    hasBin: true

  /esrecurse/4.3.0:
    resolution: {integrity: sha512-KmfKL3b6G+RXvP8N1vr3Tq1kL/oCFgn2NYXEtqP8/L3pKapUA4G8cFVaoF3SU323CD4XypR/ffioHmkti6/Tag==}
    engines: {node: '>=4.0'}
    dependencies:
      estraverse: 5.3.0
    dev: true

  /estraverse/4.3.0:
    resolution: {integrity: sha512-39nnKffWz8xN1BU/2c79n9nB9HDzo0niYUqx6xyqUnyoAnQyyWpOTdZEeiCch8BBu515t4wp9ZmgVfVhn9EBpw==}
    engines: {node: '>=4.0'}
    dev: true

  /estraverse/5.3.0:
    resolution: {integrity: sha512-MMdARuVEQziNTeJD8DgMqmhwR11BRQ/cBP+pLtYdSTnf3MIO8fFeiINEbX36ZdNlfU/7A9f3gUw49B3oQsvwBA==}
    engines: {node: '>=4.0'}
    dev: true

  /estree-util-attach-comments/2.0.0:
    resolution: {integrity: sha512-kT9YVRvlt2ewPp9BazfIIgXMGsXOEpOm57bK8aa4F3eOEndMml2JAETjWaG3SZYHmC6axSNIzHGY718dYwIuVg==}
    dependencies:
      '@types/estree': 0.0.46
    dev: false

  /estree-util-build-jsx/2.0.0:
    resolution: {integrity: sha512-d49hPGqBCJF/bF06g1Ywg7zjH1mrrUdPPrixBlKBxcX4WvMYlUUJ8BkrwlzWc8/fm6XqGgk5jilhgeZBDEGwOQ==}
    dependencies:
      '@types/estree-jsx': 0.0.1
      estree-util-is-identifier-name: 2.0.0
      estree-walker: 3.0.1
    dev: false

  /estree-util-is-identifier-name/2.0.0:
    resolution: {integrity: sha512-aXXZFVMnBBDRP81vS4YtAYJ0hUkgEsXea7lNKWCOeaAquGb1Jm2rcONPB5fpzwgbNxulTvrWuKnp9UElUGAKeQ==}
    dev: false

  /estree-util-visit/1.1.0:
    resolution: {integrity: sha512-3lXJ4Us9j8TUif9cWcQy81t9p5OLasnDuuhrFiqb+XstmKC1d1LmrQWYsY49/9URcfHE64mPypDBaNK9NwWDPQ==}
    dependencies:
      '@types/estree-jsx': 0.0.1
      '@types/unist': 2.0.6
    dev: false

  /estree-walker/3.0.1:
    resolution: {integrity: sha512-woY0RUD87WzMBUiZLx8NsYr23N5BKsOMZHhu2hoNRVh6NXGfoiT1KOL8G3UHlJAnEDGmfa5ubNA/AacfG+Kb0g==}
    dev: false

  /etag/1.8.1:
    resolution: {integrity: sha1-Qa4u62XvpiJorr/qg6x9eSmbCIc=}
    engines: {node: '>= 0.6'}
    dev: false

  /events/3.3.0:
    resolution: {integrity: sha512-mQw+2fkQbALzQ7V0MY0IqdnXNOeTtP4r0lN9z7AAawCXgqea7bDii20AYrIBrFd/Hx0M2Ocz6S111CaFkUcb0Q==}
    engines: {node: '>=0.8.x'}

  /evp_bytestokey/1.0.3:
    resolution: {integrity: sha512-/f2Go4TognH/KvCISP7OUsHn85hT9nUkxxA9BEWxFn+Oj9o8ZNLm/40hdlgSLyuOimsrTKLUMEorQexp/aPQeA==}
    dependencies:
      md5.js: 1.3.5
      safe-buffer: 5.2.1
    dev: false

  /execa/0.8.0:
    resolution: {integrity: sha1-2NdrvBtVIX7RkP1t1J08d07PyNo=}
    engines: {node: '>=4'}
    dependencies:
      cross-spawn: 5.1.0
      get-stream: 3.0.0
      is-stream: 1.1.0
      npm-run-path: 2.0.2
      p-finally: 1.0.0
      signal-exit: 3.0.6
      strip-eof: 1.0.0
    dev: false

  /extend-shallow/2.0.1:
    resolution: {integrity: sha1-Ua99YUrZqfYQ6huvu5idaxxWiQ8=}
    engines: {node: '>=0.10.0'}
    dependencies:
      is-extendable: 0.1.1
    dev: false

  /extend/3.0.2:
    resolution: {integrity: sha512-fjquC59cD7CyW6urNXK0FBufkZcoiGG80wTuPujX590cB5Ttln20E2UB4S/WARVqhXffZl2LNgS+gQdPIIim/g==}
    dev: false

  /fast-deep-equal/3.1.3:
    resolution: {integrity: sha512-f3qQ9oQy9j2AhBe/H9VC91wLmKBCCU/gDOnKNAYG5hswO7BLKj09Hc5HYNz9cGI++xlpDCIgDaitVs03ATR84Q==}
    dev: true

  /fast-glob/3.2.7:
    resolution: {integrity: sha512-rYGMRwip6lUMvYD3BTScMwT1HtAs2d71SMv66Vrxs0IekGZEjhM0pcMfjQPnknBt2zeCwQMEupiN02ZP4DiT1Q==}
    engines: {node: '>=8'}
    dependencies:
      '@nodelib/fs.stat': 2.0.5
      '@nodelib/fs.walk': 1.2.8
      glob-parent: 5.1.2
      merge2: 1.4.1
      micromatch: 4.0.4

  /fast-json-stable-stringify/2.1.0:
    resolution: {integrity: sha512-lhd/wF+Lk98HZoTCtlVraHtfh5XYijIjalXck7saUtuanSDyLMxnHhSXEDJqHxD7msR8D0uCmqlkwjCV8xvwHw==}
    dev: true

  /fastq/1.13.0:
    resolution: {integrity: sha512-YpkpUnK8od0o1hmeSc7UUs/eB/vIPWJYjKck2QKIzAf71Vm1AAQ3EbuZB3g2JIy+pg+ERD0vqI79KyZiB2e2Nw==}
    dependencies:
      reusify: 1.0.4

  /fill-range/7.0.1:
    resolution: {integrity: sha512-qOo9F+dMUmC2Lcb4BbVvnKJxTPjCm+RRpe4gDuGrzkL7mEVl/djYSu2OdQ2Pa302N4oqkSg9ir6jaLWJ2USVpQ==}
    engines: {node: '>=8'}
    dependencies:
      to-regex-range: 5.0.1

  /find-cache-dir/3.3.1:
    resolution: {integrity: sha512-t2GDMt3oGC/v+BMwzmllWDuJF/xcDtE5j/fCGbqDD7OLuJkj0cfh1YSA5VKPvwMeLFLNDBkwOKZ2X85jGLVftQ==}
    engines: {node: '>=8'}
    dependencies:
      commondir: 1.0.1
      make-dir: 3.1.0
      pkg-dir: 4.2.0
    dev: false

  /find-up/4.1.0:
    resolution: {integrity: sha512-PpOwAdQ/YlXQ2vj8a3h8IipDuYRi3wceVQQGYWxNINccq40Anw7BlsEXCMbt1Zt+OLA6Fq9suIpIWD0OsnISlw==}
    engines: {node: '>=8'}
    dependencies:
      locate-path: 5.0.0
      path-exists: 4.0.0
    dev: false

  /flexsearch/0.7.21:
    resolution: {integrity: sha512-W7cHV7Hrwjid6lWmy0IhsWDFQboWSng25U3VVywpHOTJnnAZNPScog67G+cVpeX9f7yDD21ih0WDrMMT+JoaYg==}
    dev: false

  /focus-visible/5.2.0:
    resolution: {integrity: sha512-Rwix9pBtC1Nuy5wysTmKy+UjbDJpIfg8eHjw0rjZ1mX4GNLz1Bmd16uDpI3Gk1i70Fgcs8Csg2lPm8HULFg9DQ==}
    dev: false

  /foreach/2.0.5:
    resolution: {integrity: sha1-C+4AUBiusmDQo6865ljdATbsG5k=}
    dev: false

  /fraction.js/4.1.2:
    resolution: {integrity: sha512-o2RiJQ6DZaR/5+Si0qJUIy637QMRudSi9kU/FFzx9EZazrIdnBgpU+3sEWCxAVhH2RtxW2Oz+T4p2o8uOPVcgA==}
    dev: true

  /fs-extra/10.0.0:
    resolution: {integrity: sha512-C5owb14u9eJwizKGdchcDUQeFtlSHHthBk8pbX9Vc1PFZrLombudjDnNns88aYslCyF6IY5SUw3Roz6xShcEIQ==}
    engines: {node: '>=12'}
    dependencies:
      graceful-fs: 4.2.9
      jsonfile: 6.1.0
      universalify: 2.0.0
    dev: true

  /fs-extra/9.1.0:
    resolution: {integrity: sha512-hcg3ZmepS30/7BSFqRvoo3DOMQu7IjqxO5nCDt+zM9XWjb33Wg7ziNT+Qvqbuc3+gWpzO02JubVyk2G4Zvo1OQ==}
    engines: {node: '>=10'}
    dependencies:
      at-least-node: 1.0.0
      graceful-fs: 4.2.9
      jsonfile: 6.1.0
      universalify: 2.0.0

  /fs.realpath/1.0.0:
    resolution: {integrity: sha1-FQStJSMVjKpA20onh8sBQRmU6k8=}
    dev: true

  /fsevents/2.3.2:
    resolution: {integrity: sha512-xiqMQR4xAeHTuB9uWm+fFRcIOgKBMiOBP+eXiyT7jsgVCq1bkVygt00oASowB7EdtpOHaaPgKt812P9ab+DDKA==}
    engines: {node: ^8.16.0 || ^10.6.0 || >=11.0.0}
    os: [darwin]
    requiresBuild: true
    optional: true

  /function-bind/1.1.1:
    resolution: {integrity: sha512-yIovAzMX49sF8Yl58fSCWJ5svSLuaibPxXQJFLmBObTuCr0Mf1KiPopGM9NiFjiYBCbfaa2Fh6breQ6ANVTI0A==}

  /get-caller-file/2.0.5:
    resolution: {integrity: sha512-DyFP3BM/3YHTQOCUL/w0OZHR0lpKeGrxotcHWcqNEdnltqFwXVfhEBQ94eIo34AfQpo0rGki4cyIiftY06h2Fg==}
    engines: {node: 6.* || 8.* || >= 10.*}

  /get-func-name/2.0.0:
    resolution: {integrity: sha1-6td0q+5y4gQJQzoGY2YCPdaIekE=}
    dev: false

  /get-intrinsic/1.1.1:
    resolution: {integrity: sha512-kWZrnVM42QCiEA2Ig1bG8zjoIMOgxWwYCEeNdwY6Tv/cOSeGpcoX4pXHfKUxNKVoArnrEr2e9srnAxxGIraS9Q==}
    dependencies:
      function-bind: 1.1.1
      has: 1.0.3
      has-symbols: 1.0.2

  /get-orientation/1.1.2:
    resolution: {integrity: sha512-/pViTfifW+gBbh/RnlFYHINvELT9Znt+SYyDKAUL6uV6By019AK/s+i9XP4jSwq7lwP38Fd8HVeTxym3+hkwmQ==}
    dependencies:
      stream-parser: 0.3.1
    dev: false

  /get-stdin/8.0.0:
    resolution: {integrity: sha512-sY22aA6xchAzprjyqmSEQv4UbAAzRN0L2dQB0NlN5acTTK9Don6nhoc3eAbUnpZiCANAMfd/+40kVdKfFygohg==}
    engines: {node: '>=10'}

  /get-stream/3.0.0:
    resolution: {integrity: sha1-jpQ9E1jcN1VQVOy+LtsFqhdO3hQ=}
    engines: {node: '>=4'}
    dev: false

  /get-symbol-description/1.0.0:
    resolution: {integrity: sha512-2EmdH1YvIQiZpltCNgkuiUnyukzxM/R6NDJX31Ke3BG1Nq5b0S2PhX59UKi9vZpPDQVdqn+1IcaAwnzTT5vCjw==}
    engines: {node: '>= 0.4'}
    dependencies:
      call-bind: 1.0.2
      get-intrinsic: 1.1.1

  /github-slugger/1.4.0:
    resolution: {integrity: sha512-w0dzqw/nt51xMVmlaV1+JRzN+oCa1KfcgGEWhxUG16wbdA+Xnt/yoFO8Z8x/V82ZcZ0wy6ln9QDup5avbhiDhQ==}
    dev: false

  /glob-parent/5.1.2:
    resolution: {integrity: sha512-AOIgSQCepiJYwP3ARnGx+5VnTu2HBYdzbGP45eLw1vr3zB3vZLeyed1sC9hnbcOc9/SrMyM5RPQrkGz4aS9Zow==}
    engines: {node: '>= 6'}
    dependencies:
      is-glob: 4.0.3

  /glob-parent/6.0.2:
    resolution: {integrity: sha512-XxwI8EOhVQgWp6iDL+3b0r86f4d6AX6zSU55HfB4ydCEuXLXc5FcYeOu+nnGftS4TEju/11rt4KJPTMgbfmv4A==}
    engines: {node: '>=10.13.0'}
    dependencies:
      is-glob: 4.0.3
    dev: true

  /glob-to-regexp/0.4.1:
    resolution: {integrity: sha512-lkX1HJXwyMcprw/5YUZc2s7DrpAiHB21/V+E1rHUrVNokkvB6bqMzT0VfV6/86ZNabt1k14YOIaT7nDvOX3Iiw==}

  /glob/7.2.0:
    resolution: {integrity: sha512-lmLf6gtyrPq8tTjSmrO94wBeQbFR3HbLHbuyD69wuyQkImp2hWqMGB47OX65FBkPffO641IP9jWa1z4ivqG26Q==}
    dependencies:
      fs.realpath: 1.0.0
      inflight: 1.0.6
      inherits: 2.0.4
      minimatch: 3.0.4
      once: 1.4.0
      path-is-absolute: 1.0.1
    dev: true

  /globby/11.0.4:
    resolution: {integrity: sha512-9O4MVG9ioZJ08ffbcyVYyLOJLk5JQ688pJ4eMGLpdWLHq/Wr1D9BlriLQyL0E+jbkuePVZXYFj47QM/v093wHg==}
    engines: {node: '>=10'}
    dependencies:
      array-union: 2.1.0
      dir-glob: 3.0.1
      fast-glob: 3.2.7
      ignore: 5.2.0
      merge2: 1.4.1
      slash: 3.0.0

  /graceful-fs/4.2.9:
    resolution: {integrity: sha512-NtNxqUcXgpW2iMrfqSfR73Glt39K+BLwWsPs94yR63v45T0Wbej7eRmL5cWfwEgqXnmjQp3zaJTshdRW/qC2ZQ==}

  /gray-matter/4.0.3:
    resolution: {integrity: sha512-5v6yZd4JK3eMI3FqqCouswVqwugaA9r4dNZB1wwcmrD02QkV5H0y7XBQW8QwQqEaZY1pM9aqORSORhJRdNK44Q==}
    engines: {node: '>=6.0'}
    dependencies:
      js-yaml: 3.14.1
      kind-of: 6.0.3
      section-matter: 1.0.0
      strip-bom-string: 1.0.0
    dev: false

  /has-bigints/1.0.1:
    resolution: {integrity: sha512-LSBS2LjbNBTf6287JEbEzvJgftkF5qFkmCo9hDRpAzKhUOlJ+hx8dd4USs00SgsUNwc4617J9ki5YtEClM2ffA==}

  /has-flag/2.0.0:
    resolution: {integrity: sha1-6CB68cx7MNRGzHC3NLXovhj4jVE=}
    engines: {node: '>=0.10.0'}
    dev: false

  /has-flag/3.0.0:
    resolution: {integrity: sha1-tdRU3CGZriJWmfNGfloH87lVuv0=}
    engines: {node: '>=4'}

  /has-flag/4.0.0:
    resolution: {integrity: sha512-EykJT/Q1KjTWctppgIAgfSO0tKVuZUjhgMr17kqTumMl6Afv3EISleU7qZUzoXDFTAHTDC4NOoG/ZxU3EvlMPQ==}
    engines: {node: '>=8'}

  /has-symbols/1.0.2:
    resolution: {integrity: sha512-chXa79rL/UC2KlX17jo3vRGz0azaWEx5tGqZg5pO3NUyEJVB17dMruQlzCCOfUvElghKcm5194+BCRvi2Rv/Gw==}
    engines: {node: '>= 0.4'}

  /has-tostringtag/1.0.0:
    resolution: {integrity: sha512-kFjcSNhnlGV1kyoGk7OXKSawH5JOb/LzUc5w9B02hOTO0dfFRjbHQKvg1d6cf3HbeUmtU9VbbV3qzZ2Teh97WQ==}
    engines: {node: '>= 0.4'}
    dependencies:
      has-symbols: 1.0.2

  /has/1.0.3:
    resolution: {integrity: sha512-f2dvO0VU6Oej7RkWJGrehjbzMAjFp5/VKPp5tTpWIV4JHHZK1/BxbFRtf/siA2SWTe09caDmVtYYzWEIbBS4zw==}
    engines: {node: '>= 0.4.0'}
    dependencies:
      function-bind: 1.1.1

  /hash-base/3.1.0:
    resolution: {integrity: sha512-1nmYp/rhMDiE7AYkDw+lLwlAzz0AntGIe51F3RfFfEqyQ3feY2eI/NcwC6umIQVOASPMsWJLJScWKSSvzL9IVA==}
    engines: {node: '>=4'}
    dependencies:
      inherits: 2.0.4
      readable-stream: 3.6.0
      safe-buffer: 5.2.1
    dev: false

  /hash.js/1.1.7:
    resolution: {integrity: sha512-taOaskGt4z4SOANNseOviYDvjEJinIkRgmp7LbKP2YTTmVxWBl87s/uzK9r+44BclBSp2X7K1hqeNfz9JbBeXA==}
    dependencies:
      inherits: 2.0.4
      minimalistic-assert: 1.0.1
    dev: false

  /hast-util-to-estree/2.0.2:
    resolution: {integrity: sha512-UQrZVeBj6A9od0lpFvqHKNSH9zvDrNoyWKbveu1a2oSCXEDUI+3bnd6BoiQLPnLrcXXn/jzJ6y9hmJTTlvf8lQ==}
    dependencies:
      '@types/estree-jsx': 0.0.1
      '@types/hast': 2.3.4
      '@types/unist': 2.0.6
      comma-separated-tokens: 2.0.2
      estree-util-attach-comments: 2.0.0
      estree-util-is-identifier-name: 2.0.0
      hast-util-whitespace: 2.0.0
      mdast-util-mdx-expression: 1.1.1
      mdast-util-mdxjs-esm: 1.1.1
      property-information: 6.1.1
      space-separated-tokens: 2.0.1
      style-to-object: 0.3.0
      unist-util-position: 4.0.1
      zwitch: 2.0.2
    transitivePeerDependencies:
      - supports-color
    dev: false

  /hast-util-whitespace/2.0.0:
    resolution: {integrity: sha512-Pkw+xBHuV6xFeJprJe2BBEoDV+AvQySaz3pPDRUs5PNZEMQjpXJJueqrpcHIXxnWTcAGi/UOCgVShlkY6kLoqg==}
    dev: false

  /he/1.2.0:
    resolution: {integrity: sha512-F/1DnUGPopORZi0ni+CvrCgHQ5FyEAHRLSApuYWMmrbSwoN2Mn/7k+Gl38gJnR7yyDZk6WLXwiGod1JOWNDKGw==}
    hasBin: true
    dev: false

  /hex-color-regex/1.1.0:
    resolution: {integrity: sha512-l9sfDFsuqtOqKDsQdqrMRk0U85RZc0RtOR9yPI7mRVOa4FsR/BVnZ0shmQRM96Ji99kYZP/7hn1cedc1+ApsTQ==}
    dev: true

  /hmac-drbg/1.0.1:
    resolution: {integrity: sha1-0nRXAQJabHdabFRXk+1QL8DGSaE=}
    dependencies:
      hash.js: 1.1.7
      minimalistic-assert: 1.0.1
      minimalistic-crypto-utils: 1.0.1
    dev: false

  /hsl-regex/1.0.0:
    resolution: {integrity: sha1-1JMwx4ntgZ4nakwNJy3/owsY/m4=}
    dev: true

  /hsla-regex/1.0.0:
    resolution: {integrity: sha1-wc56MWjIxmFAM6S194d/OyJfnDg=}
    dev: true

  /html-tags/3.1.0:
    resolution: {integrity: sha512-1qYz89hW3lFDEazhjW0yVAV87lw8lVkrJocr72XmBkMKsoSVJCQx3W8BXsC7hO2qAt8BoVjYjtAcZ9perqGnNg==}
    engines: {node: '>=8'}
    dev: true

  /http-errors/1.7.3:
    resolution: {integrity: sha512-ZTTX0MWrsQ2ZAhA1cejAwDLycFsd7I7nVtnkT3Ol0aqodaKW+0CTZDQ1uBv5whptCnc8e8HeRRJxRs0kmm/Qfw==}
    engines: {node: '>= 0.6'}
    dependencies:
      depd: 1.1.2
      inherits: 2.0.4
      setprototypeof: 1.1.1
      statuses: 1.5.0
      toidentifier: 1.0.0
    dev: false

  /https-browserify/1.0.0:
    resolution: {integrity: sha1-7AbBDgo0wPL68Zn3/X/Hj//QPHM=}
    dev: false

  /iconv-lite/0.4.24:
    resolution: {integrity: sha512-v3MXnZAcvnywkTUEZomIActle7RXXeedOR31wwl7VlyoXO4Qi9arvSenNQWne1TcRwhCL1HwLI21bEqdpj8/rA==}
    engines: {node: '>=0.10.0'}
    dependencies:
      safer-buffer: 2.1.2
    dev: false

  /iconv-lite/0.6.3:
    resolution: {integrity: sha512-4fCk79wshMdzMp2rH06qWrJE4iolqLhCUH+OiuIgU++RB0+94NlDL81atO7GX55uUKueo0txHNtvEyI6D7WdMw==}
    engines: {node: '>=0.10.0'}
    dependencies:
      safer-buffer: 2.1.2
    dev: false

  /ieee754/1.2.1:
    resolution: {integrity: sha512-dcyqhDvX1C46lXZcVqCpK+FtMRQVdIMN6/Df5js2zouUsqG7I6sFxitIC+7KYK29KdXOLHdu9zL4sFnoVQnqaA==}
    dev: false

  /ignore/5.2.0:
    resolution: {integrity: sha512-CmxgYGiEPCLhfLnpPp1MoRmifwEIOgjcHXxOBjv7mY96c+eWScsOP9c112ZyLdWHi0FxHjI+4uVhKYp/gcdRmQ==}
    engines: {node: '>= 4'}

  /image-size/1.0.0:
    resolution: {integrity: sha512-JLJ6OwBfO1KcA+TvJT+v8gbE6iWbj24LyDNFgFEN0lzegn6cC6a/p3NIDaepMsJjQjlUWqIC7wJv8lBFxPNjcw==}
    engines: {node: '>=12.0.0'}
    hasBin: true
    dependencies:
      queue: 6.0.2
    dev: false

  /import-fresh/2.0.0:
    resolution: {integrity: sha1-2BNVwVYS04bGH53dOSLUMEgipUY=}
    engines: {node: '>=4'}
    dependencies:
      caller-path: 2.0.0
      resolve-from: 3.0.0
    dev: true

  /import-fresh/3.3.0:
    resolution: {integrity: sha512-veYYhQa+D1QBKznvhUHxb8faxlrwUnxseDAbAp457E0wLNio2bOSKnjYDhMj+YiAq61xrMGhQk9iXVk5FzgQMw==}
    engines: {node: '>=6'}
    dependencies:
      parent-module: 1.0.1
      resolve-from: 4.0.0
    dev: true

  /indexes-of/1.0.1:
    resolution: {integrity: sha1-8w9xbI4r00bHtn0985FVZqfAVgc=}
    dev: true

  /inflight/1.0.6:
    resolution: {integrity: sha1-Sb1jMdfQLQwJvJEKEHW6gWW1bfk=}
    dependencies:
      once: 1.4.0
      wrappy: 1.0.2
    dev: true

  /inherits/2.0.4:
    resolution: {integrity: sha512-k/vGaX4/Yla3WzyMCvTQOXYeIHvqOKtnqBduzTHpzpQZzAskKMhZ2K+EnBiSM9zGSoIFeMpXKxa4dYeZIQqewQ==}

  /inline-style-parser/0.1.1:
    resolution: {integrity: sha512-7NXolsK4CAS5+xvdj5OMMbI962hU/wvwoxk+LWR9Ek9bVtyuuYScDN6eS0rUm6TxApFpw7CX1o4uJzcd4AyD3Q==}
    dev: false

  /internal-slot/1.0.3:
    resolution: {integrity: sha512-O0DB1JC/sPyZl7cIo78n5dR7eUSwwpYPiXRhTzNxZVAMUuB8vlnRFyLxdrVToks6XPLVnFfbzaVd5WLjhgg+vA==}
    engines: {node: '>= 0.4'}
    dependencies:
      get-intrinsic: 1.1.1
      has: 1.0.3
      side-channel: 1.0.4

  /intersection-observer/0.10.0:
    resolution: {integrity: sha512-fn4bQ0Xq8FTej09YC/jqKZwtijpvARlRp6wxL5WTA6yPe2YWSJ5RJh7Nm79rK2qB0wr6iDQzH60XGq5V/7u8YQ==}
    dev: false

  /intersection-observer/0.12.0:
    resolution: {integrity: sha512-2Vkz8z46Dv401zTWudDGwO7KiGHNDkMv417T5ItcNYfmvHR/1qCTVBO9vwH8zZmQ0WkA/1ARwpysR9bsnop4NQ==}
    dev: false

  /is-absolute-url/2.1.0:
    resolution: {integrity: sha1-UFMN+4T8yap9vnhS6Do3uTufKqY=}
    engines: {node: '>=0.10.0'}
    dev: true

  /is-alphabetical/2.0.1:
    resolution: {integrity: sha512-FWyyY60MeTNyeSRpkM2Iry0G9hpr7/9kD40mD/cGQEuilcZYS4okz8SN2Q6rLCJ8gbCt6fN+rC+6tMGS99LaxQ==}
    dev: false

  /is-alphanumerical/2.0.1:
    resolution: {integrity: sha512-hmbYhX/9MUMF5uh7tOXyK/n0ZvWpad5caBA17GsC6vyuCqaWliRG5K1qS9inmUhEMaOBIW7/whAnSwveW/LtZw==}
    dependencies:
      is-alphabetical: 2.0.1
      is-decimal: 2.0.1
    dev: false

  /is-arguments/1.1.1:
    resolution: {integrity: sha512-8Q7EARjzEnKpt/PCD7e1cgUS0a6X8u5tdSiMqXhojOdoV9TsMsiO+9VLC5vAmO8N7/GmXn7yjR8qnA6bVAEzfA==}
    engines: {node: '>= 0.4'}
    dependencies:
      call-bind: 1.0.2
      has-tostringtag: 1.0.0
    dev: false

  /is-arrayish/0.2.1:
    resolution: {integrity: sha1-d8mYQFJ6qOyxqLppe4BkWnqSap0=}
    dev: true

  /is-arrayish/0.3.2:
    resolution: {integrity: sha512-eVRqCvVlZbuw3GrM63ovNSNAeA1K16kaR/LRY/92w0zxQ5/1YzwblUX652i4Xs9RwAGjW9d9y6X88t8OaAJfWQ==}
    dev: true

  /is-bigint/1.0.4:
    resolution: {integrity: sha512-zB9CruMamjym81i2JZ3UMn54PKGsQzsJeo6xvN3HJJ4CAsQNB6iRutp2To77OfCNuoxspsIhzaPoO1zyCEhFOg==}
    dependencies:
      has-bigints: 1.0.1

  /is-binary-path/2.1.0:
    resolution: {integrity: sha512-ZMERYes6pDydyuGidse7OsHxtbI7WVeUEozgR/g7rd0xUimYNlvZRE/K2MgZTjWy725IfelLeVcEM97mmtRGXw==}
    engines: {node: '>=8'}
    dependencies:
      binary-extensions: 2.2.0

  /is-boolean-object/1.1.2:
    resolution: {integrity: sha512-gDYaKHJmnj4aWxyj6YHyXVpdQawtVLHU5cb+eztPGczf6cjuTdwve5ZIEfgXqH4e57An1D1AKf8CZ3kYrQRqYA==}
    engines: {node: '>= 0.4'}
    dependencies:
      call-bind: 1.0.2
      has-tostringtag: 1.0.0

  /is-buffer/2.0.5:
    resolution: {integrity: sha512-i2R6zNFDwgEHJyQUtJEk0XFi1i0dPFn/oqjK3/vPCcDeJvW5NQ83V8QbicfF1SupOaB0h8ntgBC2YiE7dfyctQ==}
    engines: {node: '>=4'}
    dev: false

  /is-callable/1.2.4:
    resolution: {integrity: sha512-nsuwtxZfMX67Oryl9LCQ+upnC0Z0BgpwntpS89m1H/TLF0zNfzfLMV/9Wa/6MZsj0acpEjAO0KF1xT6ZdLl95w==}
    engines: {node: '>= 0.4'}

  /is-color-stop/1.1.0:
    resolution: {integrity: sha1-z/9HGu5N1cnhWFmPvhKWe1za00U=}
    dependencies:
      css-color-names: 0.0.4
      hex-color-regex: 1.1.0
      hsl-regex: 1.0.0
      hsla-regex: 1.0.0
      rgb-regex: 1.0.1
      rgba-regex: 1.0.0
    dev: true

  /is-core-module/2.8.1:
    resolution: {integrity: sha512-SdNCUs284hr40hFTFP6l0IfZ/RSrMXF3qgoRHd3/79unUTvrFO/JoXwkGm+5J/Oe3E/b5GsnG330uUNgRpu1PA==}
    dependencies:
      has: 1.0.3

  /is-date-object/1.0.5:
    resolution: {integrity: sha512-9YQaSxsAiSwcvS33MBk3wTCVnWK+HhF8VZR2jRxehM16QcVOdHqPn4VPHmRK4lSr38n9JriurInLcP90xsYNfQ==}
    engines: {node: '>= 0.4'}
    dependencies:
      has-tostringtag: 1.0.0

  /is-decimal/2.0.1:
    resolution: {integrity: sha512-AAB9hiomQs5DXWcRB1rqsxGUstbRroFOPPVAomNk/3XHR5JyEZChOyTWe2oayKnsSsr/kcGqF+z6yuH6HHpN0A==}
    dev: false

  /is-directory/0.3.1:
    resolution: {integrity: sha1-YTObbyR1/Hcv2cnYP1yFddwVSuE=}
    engines: {node: '>=0.10.0'}
    dev: true

  /is-extendable/0.1.1:
    resolution: {integrity: sha1-YrEQ4omkcUGOPsNqYX1HLjAd/Ik=}
    engines: {node: '>=0.10.0'}
    dev: false

  /is-extglob/2.1.1:
    resolution: {integrity: sha1-qIwCU1eR8C7TfHahueqXc8gz+MI=}
    engines: {node: '>=0.10.0'}

  /is-fullwidth-code-point/3.0.0:
    resolution: {integrity: sha512-zymm5+u+sCsSWyD9qNaejV3DFvhCKclKdizYaJUuHA83RLjb7nSuGnddCHGv0hk+KY7BMAlsWeK4Ueg6EV6XQg==}
    engines: {node: '>=8'}

  /is-generator-function/1.0.10:
    resolution: {integrity: sha512-jsEjy9l3yiXEQ+PsXdmBwEPcOxaXWLspKdplFUVI9vq1iZgIekeC0L167qeu86czQaxed3q/Uzuw0swL0irL8A==}
    engines: {node: '>= 0.4'}
    dependencies:
      has-tostringtag: 1.0.0
    dev: false

  /is-glob/4.0.3:
    resolution: {integrity: sha512-xelSayHH36ZgE7ZWhli7pW34hNbNl8Ojv5KVmkJD4hBdD3th8Tfk9vYasLM+mXWOZhFkgZfxhLSnrwRr4elSSg==}
    engines: {node: '>=0.10.0'}
    dependencies:
      is-extglob: 2.1.1

  /is-hexadecimal/2.0.1:
    resolution: {integrity: sha512-DgZQp241c8oO6cA1SbTEWiXeoxV42vlcJxgH+B3hi1AiqqKruZR3ZGF8In3fj4+/y/7rHvlOZLZtgJ/4ttYGZg==}
    dev: false

  /is-nan/1.3.2:
    resolution: {integrity: sha512-E+zBKpQ2t6MEo1VsonYmluk9NxGrbzpeeLC2xIViuO2EjU2xsXsBPwTr3Ykv9l08UYEVEdWeRZNouaZqF6RN0w==}
    engines: {node: '>= 0.4'}
    dependencies:
      call-bind: 1.0.2
      define-properties: 1.1.3
    dev: false

  /is-negative-zero/2.0.2:
    resolution: {integrity: sha512-dqJvarLawXsFbNDeJW7zAz8ItJ9cd28YufuuFzh0G8pNHjJMnY08Dv7sYX2uF5UpQOwieAeOExEYAWWfu7ZZUA==}
    engines: {node: '>= 0.4'}

  /is-number-object/1.0.6:
    resolution: {integrity: sha512-bEVOqiRcvo3zO1+G2lVMy+gkkEm9Yh7cDMRusKKu5ZJKPUYSJwICTKZrNKHA2EbSP0Tu0+6B/emsYNHZyn6K8g==}
    engines: {node: '>= 0.4'}
    dependencies:
      has-tostringtag: 1.0.0

  /is-number/7.0.0:
    resolution: {integrity: sha512-41Cifkg6e8TylSpdtTpeLVMqvSBEVzTttHvERD741+pnZ8ANv0004MRL43QKPDlK9cGvNp6NZWZUBlbGXYxxng==}
    engines: {node: '>=0.12.0'}

  /is-obj/2.0.0:
    resolution: {integrity: sha512-drqDG3cbczxxEJRoOXcOjtdp1J/lyp1mNn0xaznRs8+muBhgQcrnbspox5X5fOw0HnMnbfDzvnEMEtqDEJEo8w==}
    engines: {node: '>=8'}
    dev: true

  /is-plain-obj/4.0.0:
    resolution: {integrity: sha512-NXRbBtUdBioI73y/HmOhogw/U5msYPC9DAtGkJXeFcFWSFZw0mCUsPxk/snTuJHzNKA8kLBK4rH97RMB1BfCXw==}
    engines: {node: '>=12'}
    dev: false

  /is-reference/3.0.0:
    resolution: {integrity: sha512-Eo1W3wUoHWoCoVM4GVl/a+K0IgiqE5aIo4kJABFyMum1ZORlPkC+UC357sSQUL5w5QCE5kCC9upl75b7+7CY/Q==}
    dependencies:
      '@types/estree': 0.0.50
    dev: false

  /is-regex/1.1.4:
    resolution: {integrity: sha512-kvRdxDsxZjhzUX07ZnLydzS1TU/TJlTUHHY4YLL87e37oUA49DfkLqgy+VjFocowy29cKvcSiu+kIv728jTTVg==}
    engines: {node: '>= 0.4'}
    dependencies:
      call-bind: 1.0.2
      has-tostringtag: 1.0.0

  /is-resolvable/1.1.0:
    resolution: {integrity: sha512-qgDYXFSR5WvEfuS5dMj6oTMEbrrSaM0CrFk2Yiq/gXnBvD9pMa2jGXxyhGLfvhZpuMZe18CJpFxAt3CRs42NMg==}
    dev: true

  /is-shared-array-buffer/1.0.1:
    resolution: {integrity: sha512-IU0NmyknYZN0rChcKhRO1X8LYz5Isj/Fsqh8NJOSf+N/hCOTwy29F32Ik7a+QszE63IdvmwdTPDd6cZ5pg4cwA==}

  /is-stream/1.1.0:
    resolution: {integrity: sha1-EtSj3U5o4Lec6428hBc66A2RykQ=}
    engines: {node: '>=0.10.0'}
    dev: false

  /is-string/1.0.7:
    resolution: {integrity: sha512-tE2UXzivje6ofPW7l23cjDOMa09gb7xlAqG6jG5ej6uPV32TlWP3NKPigtaGeHNu9fohccRYvIiZMfOOnOYUtg==}
    engines: {node: '>= 0.4'}
    dependencies:
      has-tostringtag: 1.0.0

  /is-symbol/1.0.4:
    resolution: {integrity: sha512-C/CPBqKWnvdcxqIARxyOh4v1UUEOCHpgDa0WYgpKDFMszcrPcffg5uhwSgPCLD2WWxmq6isisz87tzT01tuGhg==}
    engines: {node: '>= 0.4'}
    dependencies:
      has-symbols: 1.0.2

  /is-typed-array/1.1.8:
    resolution: {integrity: sha512-HqH41TNZq2fgtGT8WHVFVJhBVGuY3AnP3Q36K8JKXUxSxRgk/d+7NjmwG2vo2mYmXK8UYZKu0qH8bVP5gEisjA==}
    engines: {node: '>= 0.4'}
    dependencies:
      available-typed-arrays: 1.0.5
      call-bind: 1.0.2
      es-abstract: 1.19.1
      foreach: 2.0.5
      has-tostringtag: 1.0.0
    dev: false

  /is-weakref/1.0.2:
    resolution: {integrity: sha512-qctsuLZmIQ0+vSSMfoVvyFe2+GSEvnmZ2ezTup1SBse9+twCCeial6EEi3Nc2KFcf6+qz2FBPnjXsk8xhKSaPQ==}
    dependencies:
      call-bind: 1.0.2

  /isexe/2.0.0:
    resolution: {integrity: sha1-6PvzdNxVb/iUehDcsFctYz8s+hA=}
    dev: false

  /jest-worker/27.0.0-next.5:
    resolution: {integrity: sha512-mk0umAQ5lT+CaOJ+Qp01N6kz48sJG2kr2n1rX0koqKf6FIygQV0qLOdN9SCYID4IVeSigDOcPeGLozdMLYfb5g==}
    engines: {node: ^10.13.0 || ^12.13.0 || ^14.15.0 || >=15.0.0}
    dependencies:
      '@types/node': 17.0.8
      merge-stream: 2.0.0
      supports-color: 8.1.1

  /jest-worker/27.4.6:
    resolution: {integrity: sha512-gHWJF/6Xi5CTG5QCvROr6GcmpIqNYpDJyc8A1h/DyXqH1tD6SnRCM0d3U5msV31D2LB/U+E0M+W4oyvKV44oNw==}
    engines: {node: '>= 10.13.0'}
    dependencies:
      '@types/node': 17.0.8
      merge-stream: 2.0.0
      supports-color: 8.1.1
    dev: true

  /js-tokens/4.0.0:
    resolution: {integrity: sha512-RdJUflcE3cUzKiMqQgsCu06FPu9UdIJO0beYbPhHN4k6apgJtifcoCtT9bcxOpYBtpD2kCM6Sbzg4CausW/PKQ==}

  /js-yaml/3.14.1:
    resolution: {integrity: sha512-okMH7OXXJ7YrN9Ok3/SXrnu4iX9yOk+25nqX4imS2npuvTYDmo/QEZoqwZkYaIDk3jVvBOTOIEgEhaLOynBS9g==}
    hasBin: true
    dependencies:
      argparse: 1.0.10
      esprima: 4.0.1

  /json-parse-better-errors/1.0.2:
    resolution: {integrity: sha512-mrqyZKfX5EhL7hvqcV6WG1yYjnjeuYDzDhhcAAUrq8Po85NBQBJP+ZDUT75qZQ98IkUoBqdkExkukOU7Ts2wrw==}
    dev: true

  /json-parse-even-better-errors/2.3.1:
    resolution: {integrity: sha512-xyFwyhro/JEof6Ghe2iz2NcXoj2sloNsWr/XsERDK/oiPCfaNhl5ONfp+jQdAZRQQ0IJWNzH9zIZF7li91kh2w==}
    dev: true

  /json-schema-traverse/0.4.1:
    resolution: {integrity: sha512-xbbCH5dCYU5T8LcEhhuh7HJ88HXuW3qsI3Y0zOZFKfZEHcpWiHU/Jxzk629Brsab/mMiHQti9wMP+845RPe3Vg==}
    dev: true

  /json5/1.0.1:
    resolution: {integrity: sha512-aKS4WQjPenRxiQsC93MNfjx+nbF4PAdYzmd/1JIj8HYzqfbu86beTuNgXDzPknWk0n0uARlyewZo4s++ES36Ow==}
    hasBin: true
    dependencies:
      minimist: 1.2.5

  /jsonc-parser/3.0.0:
    resolution: {integrity: sha512-fQzRfAbIBnR0IQvftw9FJveWiHp72Fg20giDrHz6TdfB12UH/uue0D3hm57UB5KgAVuniLMCaS8P1IMj9NR7cA==}
    dev: false

  /jsonfile/6.1.0:
    resolution: {integrity: sha512-5dgndWOriYSm5cnYaJNhalLNDKOqFwyDB/rr1E9ZsGciGvKPs8R2xYGCacuf3z6K1YKDz182fd+fY3cn3pMqXQ==}
    dependencies:
      universalify: 2.0.0
    optionalDependencies:
      graceful-fs: 4.2.9

  /kind-of/6.0.3:
    resolution: {integrity: sha512-dcS1ul+9tmeD95T+x28/ehLgd9mENa3LsvDTtzm3vyBEO7RPptvAD+t44WVXaUjTBRcrpFeFlC8WCruUR456hw==}
    engines: {node: '>=0.10.0'}
    dev: false

  /kleur/4.1.4:
    resolution: {integrity: sha512-8QADVssbrFjivHWQU7KkMgptGTl6WAcSdlbBPY4uNF+mWr6DGcKrvY2w4FQJoXch7+fKMjj0dRrL75vk3k23OA==}
    engines: {node: '>=6'}
    dev: false

  /lilconfig/2.0.4:
    resolution: {integrity: sha512-bfTIN7lEsiooCocSISTWXkiWJkRqtL9wYtYy+8EK3Y41qh3mpwPU0ycTOgjdY9ErwXCc8QyrQp82bdL0Xkm9yA==}
    engines: {node: '>=10'}

  /lines-and-columns/1.2.4:
    resolution: {integrity: sha512-7ylylesZQ/PV29jhEDl3Ufjo6ZX7gCqJr5F7PKrqc93v7fzSymt1BpwEU8nAUXs8qzzvqhbjhK5QZg6Mt/HkBg==}
    dev: true

  /loader-runner/4.2.0:
    resolution: {integrity: sha512-92+huvxMvYlMzMt0iIOukcwYBFpkYJdpl2xsZ7LrlayO7E8SOv+JJUEK17B/dJIHAOLMfh2dZZ/Y18WgmGtYNw==}
    engines: {node: '>=6.11.5'}
    dev: true

  /loader-utils/1.2.3:
    resolution: {integrity: sha512-fkpz8ejdnEMG3s37wGL07iSBDg99O9D5yflE9RGNH3hRdx9SOwYfnGYdZOUIZitN8E+E2vkq3MUMYMvPYl5ZZA==}
    engines: {node: '>=4.0.0'}
    dependencies:
      big.js: 5.2.2
      emojis-list: 2.1.0
      json5: 1.0.1

  /local-pkg/0.4.1:
    resolution: {integrity: sha512-lL87ytIGP2FU5PWwNDo0w3WhIo2gopIAxPg9RxDYF7m4rr5ahuZxP22xnJHIvaLTe4Z9P6uKKY2UHiwyB4pcrw==}
    engines: {node: '>=14'}
    dev: false

  /locate-path/5.0.0:
    resolution: {integrity: sha512-t7hw9pI+WvuwNJXwk5zVHpyhIqzg2qTlklJOf0mVxGSbe3Fp2VieZcduNYjaLDoy6p9uGpQEGWG87WpMKlNq8g==}
    engines: {node: '>=8'}
    dependencies:
      p-locate: 4.1.0
    dev: false

  /lodash.castarray/4.4.0:
    resolution: {integrity: sha1-wCUTUV4wna3dTCTGDP3c9ZdtkRU=}
    dev: false

  /lodash.isplainobject/4.0.6:
    resolution: {integrity: sha1-fFJqUtibRcRcxpC4gWO+BJf1UMs=}
    dev: false

  /lodash.memoize/4.1.2:
    resolution: {integrity: sha1-vMbEmkKihA7Zl/Mj6tpezRguC/4=}
    dev: true

  /lodash.merge/4.6.2:
    resolution: {integrity: sha512-0KpjqXRVvrYyCsX1swR/XTK0va6VQkQM6MNo7PqW77ByjAhoARA8EfrP1N4+KlKj8YS0ZUCtRT/YUuhyYDujIQ==}
    dev: false

  /lodash.sortby/4.7.0:
    resolution: {integrity: sha1-7dFMgk4sycHgsKG0K7UhBRakJDg=}
    dev: false

  /lodash.topath/4.5.2:
    resolution: {integrity: sha1-NhY1Hzu6YZlKCTGYlmC9AyVP0Ak=}
    dev: true

  /lodash.uniq/4.5.0:
    resolution: {integrity: sha1-0CJTc662Uq3BvILklFM5qEJ1R3M=}

  /lodash/4.17.21:
    resolution: {integrity: sha512-v2kDEe57lecTulaDIuNTPy3Ry4gLGJ6Z1O3vE1krgXZNrsQ+LFTGHVxVjcXPs17LhbZVGedAJv8XZ1tvj5FvSg==}
    dev: true

  /longest-streak/3.0.1:
    resolution: {integrity: sha512-cHlYSUpL2s7Fb3394mYxwTYj8niTaNHUCLr0qdiCXQfSjfuA7CKofpX2uSwEfFDQ0EB7JcnMnm+GjbqqoinYYg==}
    dev: false

  /loose-envify/1.4.0:
    resolution: {integrity: sha512-lyuxPGr/Wfhrlem2CL/UcnUc1zcqKAImBDzukY7Y5F/yQiNdko6+fRLevlw1HgMySw7f611UIY408EtxRSoK3Q==}
    hasBin: true
    dependencies:
      js-tokens: 4.0.0

  /lru-cache/4.1.5:
    resolution: {integrity: sha512-sWZlbEP2OsHNkXrMl5GYk/jKk70MBng6UU4YI/qGDYbgf6YbP4EvmqISbXCoJiRKs+1bSpFHVgQxvJ17F2li5g==}
    dependencies:
      pseudomap: 1.0.2
      yallist: 2.1.2
    dev: false

  /make-dir/3.1.0:
    resolution: {integrity: sha512-g3FeP20LNwhALb/6Cz6Dd4F2ngze0jz7tbzrD2wAV+o9FeNHe4rL+yK2md0J/fiSf1sa1ADhXqi5+oVwOM/eGw==}
    engines: {node: '>=8'}
    dependencies:
      semver: 6.3.0
    dev: false

  /markdown-extensions/1.1.1:
    resolution: {integrity: sha512-WWC0ZuMzCyDHYCasEGs4IPvLyTGftYwh6wIEOULOF0HXcqZlhwRzrK0w2VUlxWA98xnvb/jszw4ZSkJ6ADpM6Q==}
    engines: {node: '>=0.10.0'}
    dev: false

  /markdown-table/3.0.2:
    resolution: {integrity: sha512-y8j3a5/DkJCmS5x4dMCQL+OR0+2EAq3DOtio1COSHsmW2BGXnNCK3v12hJt1LrUz5iZH5g0LmuYOjDdI+czghA==}
    dev: false

  /markdown-to-jsx/6.11.4_react@17.0.2:
    resolution: {integrity: sha512-3lRCD5Sh+tfA52iGgfs/XZiw33f7fFX9Bn55aNnVNUd2GzLDkOWyKYYD8Yju2B1Vn+feiEdgJs8T6Tg0xNokPw==}
    engines: {node: '>= 4'}
    peerDependencies:
      react: '>= 0.14.0'
    dependencies:
      prop-types: 15.8.1
      react: 17.0.2
      unquote: 1.1.1
    dev: false

  /match-sorter/4.2.1:
    resolution: {integrity: sha512-s+3h9TiZU9U1pWhIERHf8/f4LmBN6IXaRgo2CI17+XGByGS1GvG5VvXK9pcGyCjGe3WM3mSYRC3ipGrd5UEVgw==}
    dependencies:
      '@babel/runtime': 7.16.7
      remove-accents: 0.4.2
    dev: false

  /md5.js/1.3.5:
    resolution: {integrity: sha512-xitP+WxNPcTTOgnTJcrhM0xvdPepipPSf3I8EIpGKeFLjt3PlJLIDG3u8EX53ZIubkb+5U2+3rELYpEhHhzdkg==}
    dependencies:
      hash-base: 3.1.0
      inherits: 2.0.4
      safe-buffer: 5.2.1
    dev: false

  /mdast-util-definitions/5.1.0:
    resolution: {integrity: sha512-5hcR7FL2EuZ4q6lLMUK5w4lHT2H3vqL9quPvYZ/Ku5iifrirfMHiGdhxdXMUbUkDmz5I+TYMd7nbaxUhbQkfpQ==}
    dependencies:
      '@types/mdast': 3.0.10
      '@types/unist': 2.0.6
      unist-util-visit: 3.1.0
    dev: false

  /mdast-util-find-and-replace/2.1.0:
    resolution: {integrity: sha512-1w1jbqAd13oU78QPBf5223+xB+37ecNtQ1JElq2feWols5oEYAl+SgNDnOZipe7NfLemoEt362yUS15/wip4mw==}
    dependencies:
      escape-string-regexp: 5.0.0
      unist-util-is: 5.1.1
      unist-util-visit-parents: 4.1.1
    dev: false

  /mdast-util-from-markdown/1.2.0:
    resolution: {integrity: sha512-iZJyyvKD1+K7QX1b5jXdE7Sc5dtoTry1vzV28UZZe8Z1xVnB/czKntJ7ZAkG0tANqRnBF6p3p7GpU1y19DTf2Q==}
    dependencies:
      '@types/mdast': 3.0.10
      '@types/unist': 2.0.6
      decode-named-character-reference: 1.0.1
      mdast-util-to-string: 3.1.0
      micromark: 3.0.10
      micromark-util-decode-numeric-character-reference: 1.0.0
      micromark-util-decode-string: 1.0.2
      micromark-util-normalize-identifier: 1.0.0
      micromark-util-symbol: 1.0.1
      micromark-util-types: 1.0.2
      unist-util-stringify-position: 3.0.0
      uvu: 0.5.3
    transitivePeerDependencies:
      - supports-color
    dev: false

  /mdast-util-gfm-autolink-literal/1.0.2:
    resolution: {integrity: sha512-FzopkOd4xTTBeGXhXSBU0OCDDh5lUj2rd+HQqG92Ld+jL4lpUfgX2AT2OHAVP9aEeDKp7G92fuooSZcYJA3cRg==}
    dependencies:
      '@types/mdast': 3.0.10
      ccount: 2.0.1
      mdast-util-find-and-replace: 2.1.0
      micromark-util-character: 1.1.0
    dev: false

  /mdast-util-gfm-footnote/1.0.0:
    resolution: {integrity: sha512-qeg9YoS2YYP6OBmMyUFxKXb6BLwAsbGidIxgwDAXHIMYZQhIwe52L9BSJs+zP29Jp5nSERPkmG3tSwAN23/ZbQ==}
    dependencies:
      '@types/mdast': 3.0.10
      mdast-util-to-markdown: 1.2.6
      micromark-util-normalize-identifier: 1.0.0
      unist-util-visit: 4.1.0
    dev: false

  /mdast-util-gfm-strikethrough/1.0.0:
    resolution: {integrity: sha512-gM9ipBUdRxYa6Yq1Hd8Otg6jEn/dRxFZ1F9ZX4QHosHOexLGqNZO2dh0A+YFbUEd10RcKjnjb4jOfJJzoXXUew==}
    dependencies:
      '@types/mdast': 3.0.10
      mdast-util-to-markdown: 1.2.6
    dev: false

  /mdast-util-gfm-table/1.0.2:
    resolution: {integrity: sha512-pPekvCTChFBF8uCq8bVyQwar8NBU/TaXIy44jj/UzmjMgPBHIa1B1ge8a0JVgzhqgXQAMvGT+PgiKlicdLGfDQ==}
    dependencies:
      markdown-table: 3.0.2
      mdast-util-to-markdown: 1.2.6
    dev: false

  /mdast-util-gfm-task-list-item/1.0.0:
    resolution: {integrity: sha512-dwkzOTjQe8JCCHVE3Cb0pLHTYLudf7t9WCAnb20jI8/dW+VHjgWhjtIUVA3oigNkssgjEwX+i+3XesUdCnXGyA==}
    dependencies:
      '@types/mdast': 3.0.10
      mdast-util-to-markdown: 1.2.6
    dev: false

  /mdast-util-gfm/2.0.0:
    resolution: {integrity: sha512-wMwejlTN3EQADPFuvxe8lmGsay3+f6gSJKdAHR6KBJzpcxvsjJSILB9K6u6G7eQLC7iOTyVIHYGui9uBc9r1Tg==}
    dependencies:
      mdast-util-gfm-autolink-literal: 1.0.2
      mdast-util-gfm-footnote: 1.0.0
      mdast-util-gfm-strikethrough: 1.0.0
      mdast-util-gfm-table: 1.0.2
      mdast-util-gfm-task-list-item: 1.0.0
    dev: false

  /mdast-util-mdx-expression/1.1.1:
    resolution: {integrity: sha512-RDLRkBFmBKCJl6/fQdxxKL2BqNtoPFoNBmQAlj5ZNKOijIWRKjdhPkeufsUOaexLj+78mhJc+L7d1MYka8/LdQ==}
    dependencies:
      '@types/estree-jsx': 0.0.1
    dev: false

  /mdast-util-mdx-jsx/1.2.0:
    resolution: {integrity: sha512-5+ot/kfxYd3ChgEMwsMUO71oAfYjyRI3pADEK4I7xTmWLGQ8Y7ghm1CG36zUoUvDPxMlIYwQV/9DYHAUWdG4dA==}
    dependencies:
      '@types/estree-jsx': 0.0.1
      '@types/mdast': 3.0.10
      mdast-util-to-markdown: 1.2.6
      parse-entities: 4.0.0
      stringify-entities: 4.0.2
      unist-util-remove-position: 4.0.1
      unist-util-stringify-position: 3.0.0
      vfile-message: 3.1.0
    dev: false

  /mdast-util-mdx/1.1.0:
    resolution: {integrity: sha512-leKb9uG7laXdyFlTleYV4ZEaCpsxeU1LlkkR/xp35pgKrfV1Y0fNCuOw9vaRc2a9YDpH22wd145Wt7UY5yzeZw==}
    dependencies:
      mdast-util-mdx-expression: 1.1.1
      mdast-util-mdx-jsx: 1.2.0
      mdast-util-mdxjs-esm: 1.1.1
    transitivePeerDependencies:
      - supports-color
    dev: false

  /mdast-util-mdxjs-esm/1.1.1:
    resolution: {integrity: sha512-IpHNNMubCt6ue2FIQasx1ByvETglnqc7A3XvIc0Yyql1hNI73SEGa044dZG6jeJQE8boBdTn8nxs3DjQLvVN1w==}
    dependencies:
      '@types/estree-jsx': 0.0.1
      '@types/mdast': 3.0.10
      mdast-util-from-markdown: 1.2.0
      mdast-util-to-markdown: 1.2.6
    transitivePeerDependencies:
      - supports-color
    dev: false

  /mdast-util-to-hast/12.1.0:
    resolution: {integrity: sha512-dHfCt9Yh05AXEeghoziB3DjJV8oCIKdQmBJOPoAT1NlgMDBy+/MQn7Pxfq0jI8YRO1IfzcnmA/OU3FVVn/E5Sg==}
    dependencies:
      '@types/hast': 2.3.4
      '@types/mdast': 3.0.10
      '@types/mdurl': 1.0.2
      mdast-util-definitions: 5.1.0
      mdurl: 1.0.1
      micromark-util-sanitize-uri: 1.0.0
      unist-builder: 3.0.0
      unist-util-generated: 2.0.0
      unist-util-position: 4.0.1
      unist-util-visit: 4.1.0
    dev: false

  /mdast-util-to-markdown/1.2.6:
    resolution: {integrity: sha512-doJZmTEGagHypWvJ8ltinmwUsT9ZaNgNIQW6Gl7jNdsI1QZkTHTimYW561Niy2s8AEPAqEgV0dIh2UOVlSXUJA==}
    dependencies:
      '@types/mdast': 3.0.10
      '@types/unist': 2.0.6
      longest-streak: 3.0.1
      mdast-util-to-string: 3.1.0
      micromark-util-decode-string: 1.0.2
      unist-util-visit: 4.1.0
      zwitch: 2.0.2
    dev: false

  /mdast-util-to-string/3.1.0:
    resolution: {integrity: sha512-n4Vypz/DZgwo0iMHLQL49dJzlp7YtAJP+N07MZHpjPf/5XJuHUWstviF4Mn2jEiR/GNmtnRRqnwsXExk3igfFA==}
    dev: false

  /mdn-data/2.0.14:
    resolution: {integrity: sha512-dn6wd0uw5GsdswPFfsgMp5NSB0/aDe6fK94YJV/AJDYXL6HVLWBsxeq7js7Ad+mU2K9LAlwpk6kN2D5mwCPVow==}
    dev: true

  /mdn-data/2.0.4:
    resolution: {integrity: sha512-iV3XNKw06j5Q7mi6h+9vbx23Tv7JkjEVgKHW4pimwyDGWm0OIQntJJ+u1C6mg6mK1EaTv42XQ7w76yuzH7M2cA==}
    dev: true

  /mdurl/1.0.1:
    resolution: {integrity: sha1-/oWy7HWlkDfyrf7BAP1sYBdhFS4=}
    dev: false

  /merge-stream/2.0.0:
    resolution: {integrity: sha512-abv/qOcuPfk3URPfDzmZU1LKmuw8kT+0nIHvKrKgFrwifol/doWcdA4ZqsWQ8ENrFKkd67Mfpo/LovbIUsbt3w==}

  /merge2/1.4.1:
    resolution: {integrity: sha512-8q7VEgMJW4J8tcfVPy8g09NcQwZdbwFEqhe/WZkoIzjn/3TGDwtOCYtXGxA3O8tPzpczCCDgv+P2P5y00ZJOOg==}
    engines: {node: '>= 8'}

  /micromark-core-commonmark/1.0.6:
    resolution: {integrity: sha512-K+PkJTxqjFfSNkfAhp4GB+cZPfQd6dxtTXnf+RjZOV7T4EEXnvgzOcnp+eSTmpGk9d1S9sL6/lqrgSNn/s0HZA==}
    dependencies:
      decode-named-character-reference: 1.0.1
      micromark-factory-destination: 1.0.0
      micromark-factory-label: 1.0.2
      micromark-factory-space: 1.0.0
      micromark-factory-title: 1.0.2
      micromark-factory-whitespace: 1.0.0
      micromark-util-character: 1.1.0
      micromark-util-chunked: 1.0.0
      micromark-util-classify-character: 1.0.0
      micromark-util-html-tag-name: 1.0.0
      micromark-util-normalize-identifier: 1.0.0
      micromark-util-resolve-all: 1.0.0
      micromark-util-subtokenize: 1.0.2
      micromark-util-symbol: 1.0.1
      micromark-util-types: 1.0.2
      uvu: 0.5.3
    dev: false

  /micromark-extension-gfm-autolink-literal/1.0.3:
    resolution: {integrity: sha512-i3dmvU0htawfWED8aHMMAzAVp/F0Z+0bPh3YrbTPPL1v4YAlCZpy5rBO5p0LPYiZo0zFVkoYh7vDU7yQSiCMjg==}
    dependencies:
      micromark-util-character: 1.1.0
      micromark-util-sanitize-uri: 1.0.0
      micromark-util-symbol: 1.0.1
      micromark-util-types: 1.0.2
      uvu: 0.5.3
    dev: false

  /micromark-extension-gfm-footnote/1.0.3:
    resolution: {integrity: sha512-bn62pC5y39rIo2g1RqZk1NhF7T7cJLuJlbevunQz41U0iPVCdVOFASe5/L1kke+DFKSgfCRhv24+o42cZ1+ADw==}
    dependencies:
      micromark-core-commonmark: 1.0.6
      micromark-factory-space: 1.0.0
      micromark-util-character: 1.1.0
      micromark-util-normalize-identifier: 1.0.0
      micromark-util-sanitize-uri: 1.0.0
      micromark-util-symbol: 1.0.1
      uvu: 0.5.3
    dev: false

  /micromark-extension-gfm-strikethrough/1.0.4:
    resolution: {integrity: sha512-/vjHU/lalmjZCT5xt7CcHVJGq8sYRm80z24qAKXzaHzem/xsDYb2yLL+NNVbYvmpLx3O7SYPuGL5pzusL9CLIQ==}
    dependencies:
      micromark-util-chunked: 1.0.0
      micromark-util-classify-character: 1.0.0
      micromark-util-resolve-all: 1.0.0
      micromark-util-symbol: 1.0.1
      micromark-util-types: 1.0.2
      uvu: 0.5.3
    dev: false

  /micromark-extension-gfm-table/1.0.5:
    resolution: {integrity: sha512-xAZ8J1X9W9K3JTJTUL7G6wSKhp2ZYHrFk5qJgY/4B33scJzE2kpfRL6oiw/veJTbt7jiM/1rngLlOKPWr1G+vg==}
    dependencies:
      micromark-factory-space: 1.0.0
      micromark-util-character: 1.1.0
      micromark-util-symbol: 1.0.1
      micromark-util-types: 1.0.2
      uvu: 0.5.3
    dev: false

  /micromark-extension-gfm-tagfilter/1.0.1:
    resolution: {integrity: sha512-Ty6psLAcAjboRa/UKUbbUcwjVAv5plxmpUTy2XC/3nJFL37eHej8jrHrRzkqcpipJliuBH30DTs7+3wqNcQUVA==}
    dependencies:
      micromark-util-types: 1.0.2
    dev: false

  /micromark-extension-gfm-task-list-item/1.0.3:
    resolution: {integrity: sha512-PpysK2S1Q/5VXi72IIapbi/jliaiOFzv7THH4amwXeYXLq3l1uo8/2Be0Ac1rEwK20MQEsGH2ltAZLNY2KI/0Q==}
    dependencies:
      micromark-factory-space: 1.0.0
      micromark-util-character: 1.1.0
      micromark-util-symbol: 1.0.1
      micromark-util-types: 1.0.2
      uvu: 0.5.3
    dev: false

  /micromark-extension-gfm/2.0.1:
    resolution: {integrity: sha512-p2sGjajLa0iYiGQdT0oelahRYtMWvLjy8J9LOCxzIQsllMCGLbsLW+Nc+N4vi02jcRJvedVJ68cjelKIO6bpDA==}
    dependencies:
      micromark-extension-gfm-autolink-literal: 1.0.3
      micromark-extension-gfm-footnote: 1.0.3
      micromark-extension-gfm-strikethrough: 1.0.4
      micromark-extension-gfm-table: 1.0.5
      micromark-extension-gfm-tagfilter: 1.0.1
      micromark-extension-gfm-task-list-item: 1.0.3
      micromark-util-combine-extensions: 1.0.0
      micromark-util-types: 1.0.2
    dev: false

  /micromark-extension-mdx-expression/1.0.3:
    resolution: {integrity: sha512-TjYtjEMszWze51NJCZmhv7MEBcgYRgb3tJeMAJ+HQCAaZHHRBaDCccqQzGizR/H4ODefP44wRTgOn2vE5I6nZA==}
    dependencies:
      micromark-factory-mdx-expression: 1.0.5
      micromark-factory-space: 1.0.0
      micromark-util-character: 1.1.0
      micromark-util-events-to-acorn: 1.0.4
      micromark-util-symbol: 1.0.1
      micromark-util-types: 1.0.2
      uvu: 0.5.3
    dev: false

  /micromark-extension-mdx-jsx/1.0.2:
    resolution: {integrity: sha512-MBppeDuXEBIL1uo4B/bL5eJ1q3m5pXzdzIWpOnJuzzBZF+S+9zbb5WnS2K/LEVQeoyiLzOuoteU4SFPuGJhhWw==}
    dependencies:
      '@types/acorn': 4.0.6
      estree-util-is-identifier-name: 2.0.0
      micromark-factory-mdx-expression: 1.0.5
      micromark-factory-space: 1.0.0
      micromark-util-character: 1.1.0
      micromark-util-symbol: 1.0.1
      micromark-util-types: 1.0.2
      uvu: 0.5.3
      vfile-message: 3.1.0
    dev: false

  /micromark-extension-mdx-md/1.0.0:
    resolution: {integrity: sha512-xaRAMoSkKdqZXDAoSgp20Azm0aRQKGOl0RrS81yGu8Hr/JhMsBmfs4wR7m9kgVUIO36cMUQjNyiyDKPrsv8gOw==}
    dependencies:
      micromark-util-types: 1.0.2
    dev: false

  /micromark-extension-mdxjs-esm/1.0.2:
    resolution: {integrity: sha512-bIaxblNIM+CCaJvp3L/V+168l79iuNmxEiTU6i3vB0YuDW+rumV64BFMxvhfRDxaJxQE1zD5vTPdyLBbW4efGA==}
    dependencies:
      micromark-core-commonmark: 1.0.6
      micromark-util-character: 1.1.0
      micromark-util-events-to-acorn: 1.0.4
      micromark-util-symbol: 1.0.1
      micromark-util-types: 1.0.2
      unist-util-position-from-estree: 1.1.1
      uvu: 0.5.3
      vfile-message: 3.1.0
    dev: false

  /micromark-extension-mdxjs/1.0.0:
    resolution: {integrity: sha512-TZZRZgeHvtgm+IhtgC2+uDMR7h8eTKF0QUX9YsgoL9+bADBpBY6SiLvWqnBlLbCEevITmTqmEuY3FoxMKVs1rQ==}
    dependencies:
      acorn: 8.7.0
      acorn-jsx: 5.3.2_acorn@8.7.0
      micromark-extension-mdx-expression: 1.0.3
      micromark-extension-mdx-jsx: 1.0.2
      micromark-extension-mdx-md: 1.0.0
      micromark-extension-mdxjs-esm: 1.0.2
      micromark-util-combine-extensions: 1.0.0
      micromark-util-types: 1.0.2
    dev: false

  /micromark-factory-destination/1.0.0:
    resolution: {integrity: sha512-eUBA7Rs1/xtTVun9TmV3gjfPz2wEwgK5R5xcbIM5ZYAtvGF6JkyaDsj0agx8urXnO31tEO6Ug83iVH3tdedLnw==}
    dependencies:
      micromark-util-character: 1.1.0
      micromark-util-symbol: 1.0.1
      micromark-util-types: 1.0.2
    dev: false

  /micromark-factory-label/1.0.2:
    resolution: {integrity: sha512-CTIwxlOnU7dEshXDQ+dsr2n+yxpP0+fn271pu0bwDIS8uqfFcumXpj5mLn3hSC8iw2MUr6Gx8EcKng1dD7i6hg==}
    dependencies:
      micromark-util-character: 1.1.0
      micromark-util-symbol: 1.0.1
      micromark-util-types: 1.0.2
      uvu: 0.5.3
    dev: false

  /micromark-factory-mdx-expression/1.0.5:
    resolution: {integrity: sha512-1DSMCBeCUj4m01P8uYbNWvOsv+FtpDTcBUcDCdE06sENTBX54lndRs9neWOgsNWfLDm2EzCyNKiUaoJ+mWa/WA==}
    dependencies:
      micromark-factory-space: 1.0.0
      micromark-util-character: 1.1.0
      micromark-util-events-to-acorn: 1.0.4
      micromark-util-symbol: 1.0.1
      micromark-util-types: 1.0.2
      unist-util-position-from-estree: 1.1.1
      uvu: 0.5.3
      vfile-message: 3.1.0
    dev: false

  /micromark-factory-space/1.0.0:
    resolution: {integrity: sha512-qUmqs4kj9a5yBnk3JMLyjtWYN6Mzfcx8uJfi5XAveBniDevmZasdGBba5b4QsvRcAkmvGo5ACmSUmyGiKTLZew==}
    dependencies:
      micromark-util-character: 1.1.0
      micromark-util-types: 1.0.2
    dev: false

  /micromark-factory-title/1.0.2:
    resolution: {integrity: sha512-zily+Nr4yFqgMGRKLpTVsNl5L4PMu485fGFDOQJQBl2NFpjGte1e86zC0da93wf97jrc4+2G2GQudFMHn3IX+A==}
    dependencies:
      micromark-factory-space: 1.0.0
      micromark-util-character: 1.1.0
      micromark-util-symbol: 1.0.1
      micromark-util-types: 1.0.2
      uvu: 0.5.3
    dev: false

  /micromark-factory-whitespace/1.0.0:
    resolution: {integrity: sha512-Qx7uEyahU1lt1RnsECBiuEbfr9INjQTGa6Err+gF3g0Tx4YEviPbqqGKNv/NrBaE7dVHdn1bVZKM/n5I/Bak7A==}
    dependencies:
      micromark-factory-space: 1.0.0
      micromark-util-character: 1.1.0
      micromark-util-symbol: 1.0.1
      micromark-util-types: 1.0.2
    dev: false

  /micromark-util-character/1.1.0:
    resolution: {integrity: sha512-agJ5B3unGNJ9rJvADMJ5ZiYjBRyDpzKAOk01Kpi1TKhlT1APx3XZk6eN7RtSz1erbWHC2L8T3xLZ81wdtGRZzg==}
    dependencies:
      micromark-util-symbol: 1.0.1
      micromark-util-types: 1.0.2
    dev: false

  /micromark-util-chunked/1.0.0:
    resolution: {integrity: sha512-5e8xTis5tEZKgesfbQMKRCyzvffRRUX+lK/y+DvsMFdabAicPkkZV6gO+FEWi9RfuKKoxxPwNL+dFF0SMImc1g==}
    dependencies:
      micromark-util-symbol: 1.0.1
    dev: false

  /micromark-util-classify-character/1.0.0:
    resolution: {integrity: sha512-F8oW2KKrQRb3vS5ud5HIqBVkCqQi224Nm55o5wYLzY/9PwHGXC01tr3d7+TqHHz6zrKQ72Okwtvm/xQm6OVNZA==}
    dependencies:
      micromark-util-character: 1.1.0
      micromark-util-symbol: 1.0.1
      micromark-util-types: 1.0.2
    dev: false

  /micromark-util-combine-extensions/1.0.0:
    resolution: {integrity: sha512-J8H058vFBdo/6+AsjHp2NF7AJ02SZtWaVUjsayNFeAiydTxUwViQPxN0Hf8dp4FmCQi0UUFovFsEyRSUmFH3MA==}
    dependencies:
      micromark-util-chunked: 1.0.0
      micromark-util-types: 1.0.2
    dev: false

  /micromark-util-decode-numeric-character-reference/1.0.0:
    resolution: {integrity: sha512-OzO9AI5VUtrTD7KSdagf4MWgHMtET17Ua1fIpXTpuhclCqD8egFWo85GxSGvxgkGS74bEahvtM0WP0HjvV0e4w==}
    dependencies:
      micromark-util-symbol: 1.0.1
    dev: false

  /micromark-util-decode-string/1.0.2:
    resolution: {integrity: sha512-DLT5Ho02qr6QWVNYbRZ3RYOSSWWFuH3tJexd3dgN1odEuPNxCngTCXJum7+ViRAd9BbdxCvMToPOD/IvVhzG6Q==}
    dependencies:
      decode-named-character-reference: 1.0.1
      micromark-util-character: 1.1.0
      micromark-util-decode-numeric-character-reference: 1.0.0
      micromark-util-symbol: 1.0.1
    dev: false

  /micromark-util-encode/1.0.1:
    resolution: {integrity: sha512-U2s5YdnAYexjKDel31SVMPbfi+eF8y1U4pfiRW/Y8EFVCy/vgxk/2wWTxzcqE71LHtCuCzlBDRU2a5CQ5j+mQA==}
    dev: false

  /micromark-util-events-to-acorn/1.0.4:
    resolution: {integrity: sha512-dpo8ecREK5s/KMph7jJ46RLM6g7N21CMc9LAJQbDLdbQnTpijigkSJPTIfLXZ+h5wdXlcsQ+b6ufAE9v76AdgA==}
    dependencies:
      '@types/acorn': 4.0.6
      '@types/estree': 0.0.50
      estree-util-visit: 1.1.0
      micromark-util-types: 1.0.2
      uvu: 0.5.3
      vfile-message: 3.1.0
    dev: false

  /micromark-util-html-tag-name/1.0.0:
    resolution: {integrity: sha512-NenEKIshW2ZI/ERv9HtFNsrn3llSPZtY337LID/24WeLqMzeZhBEE6BQ0vS2ZBjshm5n40chKtJ3qjAbVV8S0g==}
    dev: false

  /micromark-util-normalize-identifier/1.0.0:
    resolution: {integrity: sha512-yg+zrL14bBTFrQ7n35CmByWUTFsgst5JhA4gJYoty4Dqzj4Z4Fr/DHekSS5aLfH9bdlfnSvKAWsAgJhIbogyBg==}
    dependencies:
      micromark-util-symbol: 1.0.1
    dev: false

  /micromark-util-resolve-all/1.0.0:
    resolution: {integrity: sha512-CB/AGk98u50k42kvgaMM94wzBqozSzDDaonKU7P7jwQIuH2RU0TeBqGYJz2WY1UdihhjweivStrJ2JdkdEmcfw==}
    dependencies:
      micromark-util-types: 1.0.2
    dev: false

  /micromark-util-sanitize-uri/1.0.0:
    resolution: {integrity: sha512-cCxvBKlmac4rxCGx6ejlIviRaMKZc0fWm5HdCHEeDWRSkn44l6NdYVRyU+0nT1XC72EQJMZV8IPHF+jTr56lAg==}
    dependencies:
      micromark-util-character: 1.1.0
      micromark-util-encode: 1.0.1
      micromark-util-symbol: 1.0.1
    dev: false

  /micromark-util-subtokenize/1.0.2:
    resolution: {integrity: sha512-d90uqCnXp/cy4G881Ub4psE57Sf8YD0pim9QdjCRNjfas2M1u6Lbt+XZK9gnHL2XFhnozZiEdCa9CNfXSfQ6xA==}
    dependencies:
      micromark-util-chunked: 1.0.0
      micromark-util-symbol: 1.0.1
      micromark-util-types: 1.0.2
      uvu: 0.5.3
    dev: false

  /micromark-util-symbol/1.0.1:
    resolution: {integrity: sha512-oKDEMK2u5qqAptasDAwWDXq0tG9AssVwAx3E9bBF3t/shRIGsWIRG+cGafs2p/SnDSOecnt6hZPCE2o6lHfFmQ==}
    dev: false

  /micromark-util-types/1.0.2:
    resolution: {integrity: sha512-DCfg/T8fcrhrRKTPjRrw/5LLvdGV7BHySf/1LOZx7TzWZdYRjogNtyNq885z3nNallwr3QUKARjqvHqX1/7t+w==}
    dev: false

  /micromark/3.0.10:
    resolution: {integrity: sha512-ryTDy6UUunOXy2HPjelppgJ2sNfcPz1pLlMdA6Rz9jPzhLikWXv/irpWV/I2jd68Uhmny7hHxAlAhk4+vWggpg==}
    dependencies:
      '@types/debug': 4.1.7
      debug: 4.3.3
      decode-named-character-reference: 1.0.1
      micromark-core-commonmark: 1.0.6
      micromark-factory-space: 1.0.0
      micromark-util-character: 1.1.0
      micromark-util-chunked: 1.0.0
      micromark-util-combine-extensions: 1.0.0
      micromark-util-decode-numeric-character-reference: 1.0.0
      micromark-util-encode: 1.0.1
      micromark-util-normalize-identifier: 1.0.0
      micromark-util-resolve-all: 1.0.0
      micromark-util-sanitize-uri: 1.0.0
      micromark-util-subtokenize: 1.0.2
      micromark-util-symbol: 1.0.1
      micromark-util-types: 1.0.2
      uvu: 0.5.3
    transitivePeerDependencies:
      - supports-color
    dev: false

  /micromatch/4.0.4:
    resolution: {integrity: sha512-pRmzw/XUcwXGpD9aI9q/0XOwLNygjETJ8y0ao0wdqprrzDa4YnxLcz7fQRZr8voh8V10kGhABbNcHVk5wHgWwg==}
    engines: {node: '>=8.6'}
    dependencies:
      braces: 3.0.2
      picomatch: 2.3.1

  /miller-rabin/4.0.1:
    resolution: {integrity: sha512-115fLhvZVqWwHPbClyntxEVfVDfl9DLLTuJvq3g2O/Oxi8AiNouAHvDSzHS0viUJc+V5vm3eq91Xwqn9dp4jRA==}
    hasBin: true
    dependencies:
      bn.js: 4.12.0
      brorand: 1.1.0
    dev: false

  /mime-db/1.51.0:
    resolution: {integrity: sha512-5y8A56jg7XVQx2mbv1lu49NR4dokRnhZYTtL+KGfaa27uq4pSTXkwQkFJl4pkRMyNFz/EtYDSkiiEHx3F7UN6g==}
    engines: {node: '>= 0.6'}
    dev: true

  /mime-types/2.1.34:
    resolution: {integrity: sha512-6cP692WwGIs9XXdOO4++N+7qjqv0rqxxVvJ3VHPh/Sc9mVZcQP+ZGhkKiTvWMQRr2tbHkJP/Yn7Y0npb3ZBs4A==}
    engines: {node: '>= 0.6'}
    dependencies:
      mime-db: 1.51.0
    dev: true

  /minimalistic-assert/1.0.1:
    resolution: {integrity: sha512-UtJcAD4yEaGtjPezWuO9wC4nwUnVH/8/Im3yEHQP4b67cXlD/Qr9hdITCU1xDbSEXg2XKNaP8jsReV7vQd00/A==}
    dev: false

  /minimalistic-crypto-utils/1.0.1:
    resolution: {integrity: sha1-9sAMHAsIIkblxNmd+4x8CDsrWCo=}
    dev: false

  /minimatch/3.0.4:
    resolution: {integrity: sha512-yJHVQEhyqPLUTgt9B83PXu6W3rx4MvvHvSUvToogpwoGDOUQ+yDrR0HRot+yOCdCO7u4hX3pWft6kWBBcqh0UA==}
    dependencies:
      brace-expansion: 1.1.11
    dev: true

  /minimist/1.2.5:
    resolution: {integrity: sha512-FM9nNUYrRBAELZQT3xeZQ7fmMOBg6nWNmJKTcgsJeaLstP/UODVpGsr5OhXhhXg6f+qtJ8uiZ+PUxkDWcgIXLw==}

  /mkdirp/0.5.5:
    resolution: {integrity: sha512-NKmAlESf6jMGym1++R0Ra7wvhV+wFW63FaSOFPwRahvea0gMUcGUhVeAg/0BC0wiv9ih5NYPB1Wn1UEI1/L+xQ==}
    hasBin: true
    dependencies:
      minimist: 1.2.5
    dev: true

  /modern-normalize/1.1.0:
    resolution: {integrity: sha512-2lMlY1Yc1+CUy0gw4H95uNN7vjbpoED7NNRSBHE25nWfLBdmMzFCsPshlzbxHz+gYMcBEUN8V4pU16prcdPSgA==}
    engines: {node: '>=6'}
    dev: true

  /mri/1.2.0:
    resolution: {integrity: sha512-tzzskb3bG8LvYGFF/mDTpq3jpI6Q9wc3LEmBaghu+DdCssd1FakN7Bc0hVNmEyGq1bq3RgfkCb3cmQLpNPOroA==}
    engines: {node: '>=4'}
    dev: false

  /ms/2.0.0:
    resolution: {integrity: sha1-VgiurfwAvmwpAd9fmGF4jeDVl8g=}
    dev: false

  /ms/2.1.2:
    resolution: {integrity: sha512-sGkPx+VjMtmA6MX27oA4FBFELFCZZ4S4XqeGOXCv68tT+jb3vk/RyaKWP0PTKyWtmLSM0b+adUTEvbs1PEaH2w==}
    dev: false

  /nanoid/3.1.30:
    resolution: {integrity: sha512-zJpuPDwOv8D2zq2WRoMe1HsfZthVewpel9CAvTfc/2mBD1uUT/agc5f7GHGWXlYkFvi1mVxe4IjvP2HNrop7nQ==}
    engines: {node: ^10 || ^12 || ^13.7 || ^14 || >=15.0.1}
    hasBin: true

  /neo-async/2.6.2:
    resolution: {integrity: sha512-Yd3UES5mWCSqR+qNT93S3UoYUkqAZ9lLg8a7g9rimsWmYGK8cVToA4/sF3RrshdyV3sAGMXVUmpMYOw+dLpOuw==}
    dev: true

  /next-themes/0.0.15_d837ce8f3acb2f60f8b7454672a9bcea:
    resolution: {integrity: sha512-LTmtqYi03c4gMTJmWwVK9XkHL7h0/+XrtR970Ujvtu3s0kZNeJN24aJsi4rkZOI8i19+qq6f8j+8Duwy5jqcrQ==}
    peerDependencies:
      next: '*'
      react: '*'
      react-dom: '*'
    dependencies:
      next: 12.0.7_react-dom@17.0.2+react@17.0.2
      react: 17.0.2
      react-dom: 17.0.2_react@17.0.2
    dev: false

  /next/12.0.7_react-dom@17.0.2+react@17.0.2:
    resolution: {integrity: sha512-sKO8GJJYfuk9c+q+zHSNumvff+wP7ufmOlwT6BuzwiYfFJ61VTTkfTcDLSJ+95ErQJiC54uS4Yg5JEE8H6jXRA==}
    engines: {node: '>=12.22.0'}
    hasBin: true
    peerDependencies:
      fibers: '>= 3.1.0'
      node-sass: ^4.0.0 || ^5.0.0 || ^6.0.0
      react: ^17.0.2 || ^18.0.0-0
      react-dom: ^17.0.2 || ^18.0.0-0
      sass: ^1.3.0
    peerDependenciesMeta:
      fibers:
        optional: true
      node-sass:
        optional: true
      sass:
        optional: true
    dependencies:
      '@babel/runtime': 7.15.4
      '@hapi/accept': 5.0.2
      '@napi-rs/triples': 1.0.3
      '@next/env': 12.0.7
      '@next/polyfill-module': 12.0.7
      '@next/react-dev-overlay': 12.0.7_react-dom@17.0.2+react@17.0.2
      '@next/react-refresh-utils': 12.0.7_react-refresh@0.8.3
      acorn: 8.5.0
      assert: 2.0.0
      browserify-zlib: 0.2.0
      browserslist: 4.16.6
      buffer: 5.6.0
      caniuse-lite: 1.0.30001296
      chalk: 2.4.2
      chokidar: 3.5.1
      constants-browserify: 1.0.0
      crypto-browserify: 3.12.0
      cssnano-simple: 3.0.0_postcss@8.2.15
      domain-browser: 4.19.0
      encoding: 0.1.13
      etag: 1.8.1
      events: 3.3.0
      find-cache-dir: 3.3.1
      get-orientation: 1.1.2
      https-browserify: 1.0.0
      image-size: 1.0.0
      jest-worker: 27.0.0-next.5
      node-fetch: 2.6.1
      node-html-parser: 1.4.9
      os-browserify: 0.3.0
      p-limit: 3.1.0
      path-browserify: 1.0.1
      postcss: 8.2.15
      process: 0.11.10
      querystring-es3: 0.2.1
      raw-body: 2.4.1
      react: 17.0.2
      react-dom: 17.0.2_react@17.0.2
      react-is: 17.0.2
      react-refresh: 0.8.3
      regenerator-runtime: 0.13.4
      stream-browserify: 3.0.0
      stream-http: 3.1.1
      string_decoder: 1.3.0
      styled-jsx: 5.0.0-beta.3_react@17.0.2
      timers-browserify: 2.0.12
      tty-browserify: 0.0.1
      use-subscription: 1.5.1_react@17.0.2
      util: 0.12.4
      vm-browserify: 1.1.2
      watchpack: 2.3.0
    optionalDependencies:
      '@next/swc-android-arm64': 12.0.7
      '@next/swc-darwin-arm64': 12.0.7
      '@next/swc-darwin-x64': 12.0.7
      '@next/swc-linux-arm-gnueabihf': 12.0.7
      '@next/swc-linux-arm64-gnu': 12.0.7
      '@next/swc-linux-arm64-musl': 12.0.7
      '@next/swc-linux-x64-gnu': 12.0.7
      '@next/swc-linux-x64-musl': 12.0.7
      '@next/swc-win32-arm64-msvc': 12.0.7
      '@next/swc-win32-ia32-msvc': 12.0.7
      '@next/swc-win32-x64-msvc': 12.0.7
    transitivePeerDependencies:
      - '@babel/core'
      - webpack
    dev: false

  /next/12.0.8_react-dom@17.0.2+react@17.0.2:
    resolution: {integrity: sha512-g5c1Kuh1F8tSXJn2rVvzYBzqe9EXaR6+rY3/KrQ7y0D9FueRLfHI35wM0DRadDcPSc3+vncspfhYH3jnYE/KjA==}
    engines: {node: '>=12.22.0'}
    hasBin: true
    peerDependencies:
      fibers: '>= 3.1.0'
      node-sass: ^4.0.0 || ^5.0.0 || ^6.0.0
      react: ^17.0.2 || ^18.0.0-0
      react-dom: ^17.0.2 || ^18.0.0-0
      sass: ^1.3.0
    peerDependenciesMeta:
      fibers:
        optional: true
      node-sass:
        optional: true
      sass:
        optional: true
    dependencies:
      '@next/env': 12.0.8
      '@next/react-refresh-utils': 12.0.8_react-refresh@0.8.3
      caniuse-lite: 1.0.30001296
      jest-worker: 27.0.0-next.5
      node-fetch: 2.6.1
      postcss: 8.2.15
      react: 17.0.2
      react-dom: 17.0.2_react@17.0.2
      react-is: 17.0.2
      react-refresh: 0.8.3
      stream-browserify: 3.0.0
      styled-jsx: 5.0.0-beta.6_react@17.0.2
      use-subscription: 1.5.1_react@17.0.2
    optionalDependencies:
      '@next/swc-android-arm64': 12.0.8
      '@next/swc-darwin-arm64': 12.0.8
      '@next/swc-darwin-x64': 12.0.8
      '@next/swc-linux-arm-gnueabihf': 12.0.8
      '@next/swc-linux-arm64-gnu': 12.0.8
      '@next/swc-linux-arm64-musl': 12.0.8
      '@next/swc-linux-x64-gnu': 12.0.8
      '@next/swc-linux-x64-musl': 12.0.8
      '@next/swc-win32-arm64-msvc': 12.0.8
      '@next/swc-win32-ia32-msvc': 12.0.8
      '@next/swc-win32-x64-msvc': 12.0.8
    transitivePeerDependencies:
      - '@babel/core'
      - webpack

  /node-emoji/1.11.0:
    resolution: {integrity: sha512-wo2DpQkQp7Sjm2A0cq+sN7EHKO6Sl0ctXeBdFZrL9T9+UywORbufTcTZxom8YqpLQt/FqNMUkOpkZrJVYSKD3A==}
    dependencies:
      lodash: 4.17.21
    dev: true

  /node-fetch/2.6.1:
    resolution: {integrity: sha512-V4aYg89jEoVRxRb2fJdAg8FHvI7cEyYdVAh94HH0UIK8oJxUfkjlDQN9RbMx+bEjP7+ggMiFRprSti032Oipxw==}
    engines: {node: 4.x || >=6.0.0}

  /node-html-parser/1.4.9:
    resolution: {integrity: sha512-UVcirFD1Bn0O+TSmloHeHqZZCxHjvtIeGdVdGMhyZ8/PWlEiZaZ5iJzR189yKZr8p0FXN58BUeC7RHRkf/KYGw==}
    dependencies:
      he: 1.2.0
    dev: false

  /node-releases/1.1.77:
    resolution: {integrity: sha512-rB1DUFUNAN4Gn9keO2K1efO35IDK7yKHCdCaIMvFO7yUYmmZYeDjnGKle26G4rwj+LKRQpjyUUvMkPglwGCYNQ==}
    dev: false

  /node-releases/2.0.1:
    resolution: {integrity: sha512-CqyzN6z7Q6aMeF/ktcMVTzhAHCEpf8SOarwpzpf8pNBY2k5/oM34UHldUwp8VKI7uxct2HxSRdJjBaZeESzcxA==}
    dev: true

  /normalize-path/3.0.0:
    resolution: {integrity: sha512-6eZs5Ls3WtCisHWp9S2GUy8dqkpGi4BVSz3GaqiE6ezub0512ESztXUwUB6C6IKbQkY2Pnb/mD4WYojCRwcwLA==}
    engines: {node: '>=0.10.0'}

  /normalize-range/0.1.2:
    resolution: {integrity: sha1-LRDAa9/TEuqXd2laTShDlFa3WUI=}
    engines: {node: '>=0.10.0'}
    dev: true

  /normalize-url/3.3.0:
    resolution: {integrity: sha512-U+JJi7duF1o+u2pynbp2zXDW2/PADgC30f0GsHZtRh+HOcXHnw137TrNlyxxRvWW5fjKd3bcLHPxofWuCjaeZg==}
    engines: {node: '>=6'}
    dev: true

  /npm-run-path/2.0.2:
    resolution: {integrity: sha1-NakjLfo11wZ7TLLd8jV7GHFTbF8=}
    engines: {node: '>=4'}
    dependencies:
      path-key: 2.0.1
    dev: false

  /nth-check/1.0.2:
    resolution: {integrity: sha512-WeBOdju8SnzPN5vTUJYxYUxLeXpCaVP5i5e0LF8fg7WORF2Wd7wFX/pk0tYZk7s8T+J7VLy0Da6J1+wCT0AtHg==}
    dependencies:
      boolbase: 1.0.0
    dev: true

  /object-assign/4.1.1:
    resolution: {integrity: sha1-IQmtx5ZYh8/AXLvUQsrIv7s2CGM=}
    engines: {node: '>=0.10.0'}

  /object-hash/2.2.0:
    resolution: {integrity: sha512-gScRMn0bS5fH+IuwyIFgnh9zBdo4DV+6GhygmWM9HyNJSgS0hScp1f5vjtm7oIIOiT9trXrShAkLFSc2IqKNgw==}
    engines: {node: '>= 6'}
    dev: true

  /object-inspect/1.12.0:
    resolution: {integrity: sha512-Ho2z80bVIvJloH+YzRmpZVQe87+qASmBUKZDWgx9cu+KDrX2ZDH/3tMy+gXbZETVGs2M8YdxObOh7XAtim9Y0g==}

  /object-is/1.1.5:
    resolution: {integrity: sha512-3cyDsyHgtmi7I7DfSSI2LDp6SK2lwvtbg0p0R1e0RvTqF5ceGx+K2dfSjm1bKDMVCFEDAQvy+o8c6a7VujOddw==}
    engines: {node: '>= 0.4'}
    dependencies:
      call-bind: 1.0.2
      define-properties: 1.1.3
    dev: false

  /object-keys/1.1.1:
    resolution: {integrity: sha512-NuAESUOUMrlIXOfHKzD6bpPu3tYt3xvjNdRIQ+FeT0lNb4K8WR70CaDxhuNguS2XG+GjkyMwOzsN5ZktImfhLA==}
    engines: {node: '>= 0.4'}

  /object.assign/4.1.2:
    resolution: {integrity: sha512-ixT2L5THXsApyiUPYKmW+2EHpXXe5Ii3M+f4e+aJFAHao5amFRW6J0OO6c/LU8Be47utCx2GL89hxGB6XSmKuQ==}
    engines: {node: '>= 0.4'}
    dependencies:
      call-bind: 1.0.2
      define-properties: 1.1.3
      has-symbols: 1.0.2
      object-keys: 1.1.1

  /object.getownpropertydescriptors/2.1.3:
    resolution: {integrity: sha512-VdDoCwvJI4QdC6ndjpqFmoL3/+HxffFBbcJzKi5hwLLqqx3mdbedRpfZDdK0SrOSauj8X4GzBvnDZl4vTN7dOw==}
    engines: {node: '>= 0.8'}
    dependencies:
      call-bind: 1.0.2
      define-properties: 1.1.3
      es-abstract: 1.19.1
    dev: true

  /object.values/1.1.5:
    resolution: {integrity: sha512-QUZRW0ilQ3PnPpbNtgdNV1PDbEqLIiSFB3l+EnGtBQ/8SUTLj1PZwtQHABZtLgwpJZTSZhuGLOGk57Drx2IvYg==}
    engines: {node: '>= 0.4'}
    dependencies:
      call-bind: 1.0.2
      define-properties: 1.1.3
      es-abstract: 1.19.1
    dev: true

  /once/1.4.0:
    resolution: {integrity: sha1-WDsap3WWHUsROsF9nFC6753Xa9E=}
    dependencies:
      wrappy: 1.0.2
    dev: true

  /os-browserify/0.3.0:
    resolution: {integrity: sha1-hUNzx/XCMVkU/Jv8a9gjj92h7Cc=}
    dev: false

  /p-finally/1.0.0:
    resolution: {integrity: sha1-P7z7FbiZpEEjs0ttzBi3JDNqLK4=}
    engines: {node: '>=4'}
    dev: false

  /p-limit/2.3.0:
    resolution: {integrity: sha512-//88mFWSJx8lxCzwdAABTJL2MyWB12+eIY7MDL2SqLmAkeKU9qxRvWuSyTjm3FUmpBEMuFfckAIqEaVGUDxb6w==}
    engines: {node: '>=6'}
    dependencies:
      p-try: 2.2.0
    dev: false

  /p-limit/3.1.0:
    resolution: {integrity: sha512-TYOanM3wGwNGsZN2cVTYPArw454xnXj5qmWF1bEoAc4+cU/ol7GVh7odevjp1FNHduHc3KZMcFduxU5Xc6uJRQ==}
    engines: {node: '>=10'}
    dependencies:
      yocto-queue: 0.1.0
    dev: false

  /p-locate/4.1.0:
    resolution: {integrity: sha512-R79ZZ/0wAxKGu3oYMlz8jy/kbhsNrS7SKZ7PxEHBgJ5+F2mtFW2fK2cOtBh1cHYkQsbzFV7I+EoRKe6Yt0oK7A==}
    engines: {node: '>=8'}
    dependencies:
      p-limit: 2.3.0
    dev: false

  /p-try/2.2.0:
    resolution: {integrity: sha512-R4nPAVTAU0B9D35/Gk3uJf/7XYbQcyohSKdvAxIRSNghFl4e71hVoGnBNQz9cWaXxO2I10KTC+3jMdvvoKw6dQ==}
    engines: {node: '>=6'}
    dev: false

  /pako/1.0.11:
    resolution: {integrity: sha512-4hLB8Py4zZce5s4yd9XzopqwVv/yGNhV1Bl8NTmCq1763HeK2+EwVTv+leGeL13Dnh2wfbqowVPXCIO0z4taYw==}
    dev: false

  /parent-module/1.0.1:
    resolution: {integrity: sha512-GQ2EWRpQV8/o+Aw8YqtfZZPfNRWZYkbidE9k5rpl/hC3vtHHBfGm2Ifi6qWV+coDGkrUKZAxE3Lot5kcsRlh+g==}
    engines: {node: '>=6'}
    dependencies:
      callsites: 3.1.0
    dev: true

  /parse-asn1/5.1.6:
    resolution: {integrity: sha512-RnZRo1EPU6JBnra2vGHj0yhp6ebyjBZpmUCLHWiFhxlzvBCCpAuZ7elsBp1PVAbQN0/04VD/19rfzlBSwLstMw==}
    dependencies:
      asn1.js: 5.4.1
      browserify-aes: 1.2.0
      evp_bytestokey: 1.0.3
      pbkdf2: 3.1.2
      safe-buffer: 5.2.1
    dev: false

  /parse-entities/4.0.0:
    resolution: {integrity: sha512-5nk9Fn03x3rEhGaX1FU6IDwG/k+GxLXlFAkgrbM1asuAFl3BhdQWvASaIsmwWypRNcZKHPYnIuOSfIWEyEQnPQ==}
    dependencies:
      '@types/unist': 2.0.6
      character-entities: 2.0.1
      character-entities-legacy: 3.0.0
      character-reference-invalid: 2.0.1
      decode-named-character-reference: 1.0.1
      is-alphanumerical: 2.0.1
      is-decimal: 2.0.1
      is-hexadecimal: 2.0.1
    dev: false

  /parse-git-url/1.0.1:
    resolution: {integrity: sha512-Zukjztu09UXpXV/Q+4vgwyVPzUBkUvDjlqHlpG+swv/zYzed/5Igw/33rIEJxFDRc5LxvEqYDVDzhBfnOLWDYw==}
    dev: false

  /parse-json/4.0.0:
    resolution: {integrity: sha1-vjX1Qlvh9/bHRxhPmKeIy5lHfuA=}
    engines: {node: '>=4'}
    dependencies:
      error-ex: 1.3.2
      json-parse-better-errors: 1.0.2
    dev: true

  /parse-json/5.2.0:
    resolution: {integrity: sha512-ayCKvm/phCGxOkYRSCM82iDwct8/EonSEgCSxWxD7ve6jHggsFl4fZVQBPRNgQoKiuV/odhFrGzQXZwbifC8Rg==}
    engines: {node: '>=8'}
    dependencies:
      '@babel/code-frame': 7.16.7
      error-ex: 1.3.2
      json-parse-even-better-errors: 2.3.1
      lines-and-columns: 1.2.4
    dev: true

  /parse-numeric-range/1.3.0:
    resolution: {integrity: sha512-twN+njEipszzlMJd4ONUYgSfZPDxgHhT9Ahed5uTigpQn90FggW4SA/AIPq/6a149fTbE9qBEcSwE3FAEp6wQQ==}
    dev: false

  /path-browserify/1.0.1:
    resolution: {integrity: sha512-b7uo2UCUOYZcnF/3ID0lulOJi/bafxa1xPe7ZPsammBSpjSWQkjNxlt635YGS2MiR9GjvuXCtz2emr3jbsz98g==}
    dev: false

  /path-exists/4.0.0:
    resolution: {integrity: sha512-ak9Qy5Q7jYb2Wwcey5Fpvg2KoAc/ZIhLSLOSBmRmygPsGwkVVt0fZa0qrtMz+m6tJTAHfZQ8FnmB4MG4LWy7/w==}
    engines: {node: '>=8'}
    dev: false

  /path-is-absolute/1.0.1:
    resolution: {integrity: sha1-F0uSaHNVNP+8es5r9TpanhtcX18=}
    engines: {node: '>=0.10.0'}
    dev: true

  /path-key/2.0.1:
    resolution: {integrity: sha1-QRyttXTFoUDTpLGRDUDYDMn0C0A=}
    engines: {node: '>=4'}
    dev: false

  /path-parse/1.0.7:
    resolution: {integrity: sha512-LDJzPVEEEPR+y48z93A0Ed0yXb8pAByGWo/k5YYdYgpY2/2EsOsksJrq7lOHxryrVOn1ejG6oAp8ahvOIQD8sw==}

  /path-type/4.0.0:
    resolution: {integrity: sha512-gDKb8aZMDeD/tZWs9P6+q0J9Mwkdl6xMV8TjnGP3qJVJ06bdMgkbBlLU8IdfOsIsFz2BW1rNVT3XuNEl8zPAvw==}
    engines: {node: '>=8'}

  /pathval/1.1.1:
    resolution: {integrity: sha512-Dp6zGqpTdETdR63lehJYPeIOqpiNBNtc7BpWSLrOje7UaIsE5aY92r/AunQA7rsXvet3lrJ3JnZX29UPTKXyKQ==}
    dev: false

  /pbkdf2/3.1.2:
    resolution: {integrity: sha512-iuh7L6jA7JEGu2WxDwtQP1ddOpaJNC4KlDEFfdQajSGgGPNi4OyDc2R7QnbY2bR9QjBVGwgvTdNJZoE7RaxUMA==}
    engines: {node: '>=0.12'}
    dependencies:
      create-hash: 1.2.0
      create-hmac: 1.1.7
      ripemd160: 2.0.2
      safe-buffer: 5.2.1
      sha.js: 2.4.11
    dev: false

  /periscopic/3.0.4:
    resolution: {integrity: sha512-SFx68DxCv0Iyo6APZuw/AKewkkThGwssmU0QWtTlvov3VAtPX+QJ4CadwSaz8nrT5jPIuxdvJWB4PnD2KNDxQg==}
    dependencies:
      estree-walker: 3.0.1
      is-reference: 3.0.0
    dev: false

  /picocolors/0.2.1:
    resolution: {integrity: sha512-cMlDqaLEqfSaW8Z7N5Jw+lyIW869EzT73/F5lhtY9cLGoVxSXznfgfXMO0Z5K0o0Q2TkTXq+0KFsdnSe3jDViA==}
    dev: true

  /picocolors/1.0.0:
    resolution: {integrity: sha512-1fygroTLlHu66zi26VoTDv8yRgm0Fccecssto+MhsZ0D/DGW2sm8E8AjW7NU5VVTRt5GxbeZ5qBuJr+HyLYkjQ==}

  /picomatch/2.3.1:
    resolution: {integrity: sha512-JU3teHTNjmE2VCGFzuY8EXzCDVwEqB2a8fsIvwaStHhAWJEeVd1o1QD80CU6+ZdEXXSLbSsuLwJjkCBWqRQUVA==}
    engines: {node: '>=8.6'}

  /pify/2.3.0:
    resolution: {integrity: sha1-7RQaasBDqEnqWISY59yosVMw6Qw=}
    engines: {node: '>=0.10.0'}

  /pkg-dir/4.2.0:
    resolution: {integrity: sha512-HRDzbaKjC+AOWVXxAU/x54COGeIv9eb+6CkDSQoNTt4XyWoIJvuPsXizxu/Fr23EiekbtZwmh1IcIG/l/a10GQ==}
    engines: {node: '>=8'}
    dependencies:
      find-up: 4.1.0
    dev: false

  /platform/1.3.6:
    resolution: {integrity: sha512-fnWVljUchTro6RiCFvCXBbNhJc2NijN7oIQxbwsyL0buWJPG85v81ehlHI9fXrJsMNgTofEoWIQeClKpgxFLrg==}
    dev: false

  /postcss-calc/7.0.5:
    resolution: {integrity: sha512-1tKHutbGtLtEZF6PT4JSihCHfIVldU72mZ8SdZHIYriIZ9fh9k9aWSppaT8rHsyI3dX+KSR+W+Ix9BMY3AODrg==}
    dependencies:
      postcss: 7.0.39
      postcss-selector-parser: 6.0.8
      postcss-value-parser: 4.2.0
    dev: true

  /postcss-cli/8.3.1_postcss@8.4.5:
    resolution: {integrity: sha512-leHXsQRq89S3JC9zw/tKyiVV2jAhnfQe0J8VI4eQQbUjwIe0XxVqLrR+7UsahF1s9wi4GlqP6SJ8ydf44cgF2Q==}
    engines: {node: '>=10'}
    hasBin: true
    peerDependencies:
      postcss: ^8.0.0
    dependencies:
      chalk: 4.1.2
      chokidar: 3.5.2
      dependency-graph: 0.9.0
      fs-extra: 9.1.0
      get-stdin: 8.0.0
      globby: 11.0.4
      postcss: 8.4.5
      postcss-load-config: 3.1.1
      postcss-reporter: 7.0.5_postcss@8.4.5
      pretty-hrtime: 1.0.3
      read-cache: 1.0.0
      slash: 3.0.0
      yargs: 16.2.0
    transitivePeerDependencies:
      - ts-node

  /postcss-colormin/4.0.3:
    resolution: {integrity: sha512-WyQFAdDZpExQh32j0U0feWisZ0dmOtPl44qYmJKkq9xFWY3p+4qnRzCHeNrkeRhwPHz9bQ3mo0/yVkaply0MNw==}
    engines: {node: '>=6.9.0'}
    dependencies:
      browserslist: 4.19.1
      color: 3.2.1
      has: 1.0.3
      postcss: 7.0.39
      postcss-value-parser: 3.3.1
    dev: true

  /postcss-convert-values/4.0.1:
    resolution: {integrity: sha512-Kisdo1y77KUC0Jmn0OXU/COOJbzM8cImvw1ZFsBgBgMgb1iL23Zs/LXRe3r+EZqM3vGYKdQ2YJVQ5VkJI+zEJQ==}
    engines: {node: '>=6.9.0'}
    dependencies:
      postcss: 7.0.39
      postcss-value-parser: 3.3.1
    dev: true

  /postcss-discard-comments/4.0.2:
    resolution: {integrity: sha512-RJutN259iuRf3IW7GZyLM5Sw4GLTOH8FmsXBnv8Ab/Tc2k4SR4qbV4DNbyyY4+Sjo362SyDmW2DQ7lBSChrpkg==}
    engines: {node: '>=6.9.0'}
    dependencies:
      postcss: 7.0.39
    dev: true

  /postcss-discard-duplicates/4.0.2:
    resolution: {integrity: sha512-ZNQfR1gPNAiXZhgENFfEglF93pciw0WxMkJeVmw8eF+JZBbMD7jp6C67GqJAXVZP2BWbOztKfbsdmMp/k8c6oQ==}
    engines: {node: '>=6.9.0'}
    dependencies:
      postcss: 7.0.39
    dev: true

  /postcss-discard-empty/4.0.1:
    resolution: {integrity: sha512-B9miTzbznhDjTfjvipfHoqbWKwd0Mj+/fL5s1QOz06wufguil+Xheo4XpOnc4NqKYBCNqqEzgPv2aPBIJLox0w==}
    engines: {node: '>=6.9.0'}
    dependencies:
      postcss: 7.0.39
    dev: true

  /postcss-discard-overridden/4.0.1:
    resolution: {integrity: sha512-IYY2bEDD7g1XM1IDEsUT4//iEYCxAmP5oDSFMVU/JVvT7gh+l4fmjciLqGgwjdWpQIdb0Che2VX00QObS5+cTg==}
    engines: {node: '>=6.9.0'}
    dependencies:
      postcss: 7.0.39
    dev: true

  /postcss-js/3.0.3:
    resolution: {integrity: sha512-gWnoWQXKFw65Hk/mi2+WTQTHdPD5UJdDXZmX073EY/B3BWnYjO4F4t0VneTCnCGQ5E5GsCdMkzPaTXwl3r5dJw==}
    engines: {node: '>=10.0'}
    dependencies:
      camelcase-css: 2.0.1
      postcss: 8.4.5
    dev: true

  /postcss-js/4.0.0_postcss@8.4.5:
    resolution: {integrity: sha512-77QESFBwgX4irogGVPgQ5s07vLvFqWr228qZY+w6lW599cRlK/HmnlivnnVUxkjHnCu4J16PDMHcH+e+2HbvTQ==}
    engines: {node: ^12 || ^14 || >= 16}
    peerDependencies:
      postcss: ^8.3.3
    dependencies:
      camelcase-css: 2.0.1
      postcss: 8.4.5
    dev: true

  /postcss-load-config/3.1.1:
    resolution: {integrity: sha512-c/9XYboIbSEUZpiD1UQD0IKiUe8n9WHYV7YFe7X7J+ZwCsEKkUJSFWjS9hBU1RR9THR7jMXst8sxiqP0jjo2mg==}
    engines: {node: '>= 10'}
    peerDependencies:
      ts-node: '>=9.0.0'
    peerDependenciesMeta:
      ts-node:
        optional: true
    dependencies:
      lilconfig: 2.0.4
      yaml: 1.10.2

  /postcss-merge-longhand/4.0.11:
    resolution: {integrity: sha512-alx/zmoeXvJjp7L4mxEMjh8lxVlDFX1gqWHzaaQewwMZiVhLo42TEClKaeHbRf6J7j82ZOdTJ808RtN0ZOZwvw==}
    engines: {node: '>=6.9.0'}
    dependencies:
      css-color-names: 0.0.4
      postcss: 7.0.39
      postcss-value-parser: 3.3.1
      stylehacks: 4.0.3
    dev: true

  /postcss-merge-rules/4.0.3:
    resolution: {integrity: sha512-U7e3r1SbvYzO0Jr3UT/zKBVgYYyhAz0aitvGIYOYK5CPmkNih+WDSsS5tvPrJ8YMQYlEMvsZIiqmn7HdFUaeEQ==}
    engines: {node: '>=6.9.0'}
    dependencies:
      browserslist: 4.19.1
      caniuse-api: 3.0.0
      cssnano-util-same-parent: 4.0.1
      postcss: 7.0.39
      postcss-selector-parser: 3.1.2
      vendors: 1.0.4
    dev: true

  /postcss-minify-font-values/4.0.2:
    resolution: {integrity: sha512-j85oO6OnRU9zPf04+PZv1LYIYOprWm6IA6zkXkrJXyRveDEuQggG6tvoy8ir8ZwjLxLuGfNkCZEQG7zan+Hbtg==}
    engines: {node: '>=6.9.0'}
    dependencies:
      postcss: 7.0.39
      postcss-value-parser: 3.3.1
    dev: true

  /postcss-minify-gradients/4.0.2:
    resolution: {integrity: sha512-qKPfwlONdcf/AndP1U8SJ/uzIJtowHlMaSioKzebAXSG4iJthlWC9iSWznQcX4f66gIWX44RSA841HTHj3wK+Q==}
    engines: {node: '>=6.9.0'}
    dependencies:
      cssnano-util-get-arguments: 4.0.0
      is-color-stop: 1.1.0
      postcss: 7.0.39
      postcss-value-parser: 3.3.1
    dev: true

  /postcss-minify-params/4.0.2:
    resolution: {integrity: sha512-G7eWyzEx0xL4/wiBBJxJOz48zAKV2WG3iZOqVhPet/9geefm/Px5uo1fzlHu+DOjT+m0Mmiz3jkQzVHe6wxAWg==}
    engines: {node: '>=6.9.0'}
    dependencies:
      alphanum-sort: 1.0.2
      browserslist: 4.19.1
      cssnano-util-get-arguments: 4.0.0
      postcss: 7.0.39
      postcss-value-parser: 3.3.1
      uniqs: 2.0.0
    dev: true

  /postcss-minify-selectors/4.0.2:
    resolution: {integrity: sha512-D5S1iViljXBj9kflQo4YutWnJmwm8VvIsU1GeXJGiG9j8CIg9zs4voPMdQDUmIxetUOh60VilsNzCiAFTOqu3g==}
    engines: {node: '>=6.9.0'}
    dependencies:
      alphanum-sort: 1.0.2
      has: 1.0.3
      postcss: 7.0.39
      postcss-selector-parser: 3.1.2
    dev: true

  /postcss-nested/5.0.6_postcss@8.4.5:
    resolution: {integrity: sha512-rKqm2Fk0KbA8Vt3AdGN0FB9OBOMDVajMG6ZCf/GoHgdxUJ4sBFp0A/uMIRm+MJUdo33YXEtjqIz8u7DAp8B7DA==}
    engines: {node: '>=12.0'}
    peerDependencies:
      postcss: ^8.2.14
    dependencies:
      postcss: 8.4.5
      postcss-selector-parser: 6.0.8
    dev: true

  /postcss-normalize-charset/4.0.1:
    resolution: {integrity: sha512-gMXCrrlWh6G27U0hF3vNvR3w8I1s2wOBILvA87iNXaPvSNo5uZAMYsZG7XjCUf1eVxuPfyL4TJ7++SGZLc9A3g==}
    engines: {node: '>=6.9.0'}
    dependencies:
      postcss: 7.0.39
    dev: true

  /postcss-normalize-display-values/4.0.2:
    resolution: {integrity: sha512-3F2jcsaMW7+VtRMAqf/3m4cPFhPD3EFRgNs18u+k3lTJJlVe7d0YPO+bnwqo2xg8YiRpDXJI2u8A0wqJxMsQuQ==}
    engines: {node: '>=6.9.0'}
    dependencies:
      cssnano-util-get-match: 4.0.0
      postcss: 7.0.39
      postcss-value-parser: 3.3.1
    dev: true

  /postcss-normalize-positions/4.0.2:
    resolution: {integrity: sha512-Dlf3/9AxpxE+NF1fJxYDeggi5WwV35MXGFnnoccP/9qDtFrTArZ0D0R+iKcg5WsUd8nUYMIl8yXDCtcrT8JrdA==}
    engines: {node: '>=6.9.0'}
    dependencies:
      cssnano-util-get-arguments: 4.0.0
      has: 1.0.3
      postcss: 7.0.39
      postcss-value-parser: 3.3.1
    dev: true

  /postcss-normalize-repeat-style/4.0.2:
    resolution: {integrity: sha512-qvigdYYMpSuoFs3Is/f5nHdRLJN/ITA7huIoCyqqENJe9PvPmLhNLMu7QTjPdtnVf6OcYYO5SHonx4+fbJE1+Q==}
    engines: {node: '>=6.9.0'}
    dependencies:
      cssnano-util-get-arguments: 4.0.0
      cssnano-util-get-match: 4.0.0
      postcss: 7.0.39
      postcss-value-parser: 3.3.1
    dev: true

  /postcss-normalize-string/4.0.2:
    resolution: {integrity: sha512-RrERod97Dnwqq49WNz8qo66ps0swYZDSb6rM57kN2J+aoyEAJfZ6bMx0sx/F9TIEX0xthPGCmeyiam/jXif0eA==}
    engines: {node: '>=6.9.0'}
    dependencies:
      has: 1.0.3
      postcss: 7.0.39
      postcss-value-parser: 3.3.1
    dev: true

  /postcss-normalize-timing-functions/4.0.2:
    resolution: {integrity: sha512-acwJY95edP762e++00Ehq9L4sZCEcOPyaHwoaFOhIwWCDfik6YvqsYNxckee65JHLKzuNSSmAdxwD2Cud1Z54A==}
    engines: {node: '>=6.9.0'}
    dependencies:
      cssnano-util-get-match: 4.0.0
      postcss: 7.0.39
      postcss-value-parser: 3.3.1
    dev: true

  /postcss-normalize-unicode/4.0.1:
    resolution: {integrity: sha512-od18Uq2wCYn+vZ/qCOeutvHjB5jm57ToxRaMeNuf0nWVHaP9Hua56QyMF6fs/4FSUnVIw0CBPsU0K4LnBPwYwg==}
    engines: {node: '>=6.9.0'}
    dependencies:
      browserslist: 4.19.1
      postcss: 7.0.39
      postcss-value-parser: 3.3.1
    dev: true

  /postcss-normalize-url/4.0.1:
    resolution: {integrity: sha512-p5oVaF4+IHwu7VpMan/SSpmpYxcJMtkGppYf0VbdH5B6hN8YNmVyJLuY9FmLQTzY3fag5ESUUHDqM+heid0UVA==}
    engines: {node: '>=6.9.0'}
    dependencies:
      is-absolute-url: 2.1.0
      normalize-url: 3.3.0
      postcss: 7.0.39
      postcss-value-parser: 3.3.1
    dev: true

  /postcss-normalize-whitespace/4.0.2:
    resolution: {integrity: sha512-tO8QIgrsI3p95r8fyqKV+ufKlSHh9hMJqACqbv2XknufqEDhDvbguXGBBqxw9nsQoXWf0qOqppziKJKHMD4GtA==}
    engines: {node: '>=6.9.0'}
    dependencies:
      postcss: 7.0.39
      postcss-value-parser: 3.3.1
    dev: true

  /postcss-ordered-values/4.1.2:
    resolution: {integrity: sha512-2fCObh5UanxvSxeXrtLtlwVThBvHn6MQcu4ksNT2tsaV2Fg76R2CV98W7wNSlX+5/pFwEyaDwKLLoEV7uRybAw==}
    engines: {node: '>=6.9.0'}
    dependencies:
      cssnano-util-get-arguments: 4.0.0
      postcss: 7.0.39
      postcss-value-parser: 3.3.1
    dev: true

  /postcss-reduce-initial/4.0.3:
    resolution: {integrity: sha512-gKWmR5aUulSjbzOfD9AlJiHCGH6AEVLaM0AV+aSioxUDd16qXP1PCh8d1/BGVvpdWn8k/HiK7n6TjeoXN1F7DA==}
    engines: {node: '>=6.9.0'}
    dependencies:
      browserslist: 4.19.1
      caniuse-api: 3.0.0
      has: 1.0.3
      postcss: 7.0.39
    dev: true

  /postcss-reduce-transforms/4.0.2:
    resolution: {integrity: sha512-EEVig1Q2QJ4ELpJXMZR8Vt5DQx8/mo+dGWSR7vWXqcob2gQLyQGsionYcGKATXvQzMPn6DSN1vTN7yFximdIAg==}
    engines: {node: '>=6.9.0'}
    dependencies:
      cssnano-util-get-match: 4.0.0
      has: 1.0.3
      postcss: 7.0.39
      postcss-value-parser: 3.3.1
    dev: true

  /postcss-reporter/7.0.5_postcss@8.4.5:
    resolution: {integrity: sha512-glWg7VZBilooZGOFPhN9msJ3FQs19Hie7l5a/eE6WglzYqVeH3ong3ShFcp9kDWJT1g2Y/wd59cocf9XxBtkWA==}
    engines: {node: '>=10'}
    peerDependencies:
      postcss: ^8.1.0
    dependencies:
      picocolors: 1.0.0
      postcss: 8.4.5
      thenby: 1.3.4

  /postcss-selector-parser/3.1.2:
    resolution: {integrity: sha512-h7fJ/5uWuRVyOtkO45pnt1Ih40CEleeyCHzipqAZO2e5H20g25Y48uYnFUiShvY4rZWNJ/Bib/KVPmanaCtOhA==}
    engines: {node: '>=8'}
    dependencies:
      dot-prop: 5.3.0
      indexes-of: 1.0.1
      uniq: 1.0.1
    dev: true

  /postcss-selector-parser/6.0.8:
    resolution: {integrity: sha512-D5PG53d209Z1Uhcc0qAZ5U3t5HagH3cxu+WLZ22jt3gLUpXM4eXXfiO14jiDWST3NNooX/E8wISfOhZ9eIjGTQ==}
    engines: {node: '>=4'}
    dependencies:
      cssesc: 3.0.0
      util-deprecate: 1.0.2
    dev: true

  /postcss-svgo/4.0.3:
    resolution: {integrity: sha512-NoRbrcMWTtUghzuKSoIm6XV+sJdvZ7GZSc3wdBN0W19FTtp2ko8NqLsgoh/m9CzNhU3KLPvQmjIwtaNFkaFTvw==}
    engines: {node: '>=6.9.0'}
    dependencies:
      postcss: 7.0.39
      postcss-value-parser: 3.3.1
      svgo: 1.3.2
    dev: true

  /postcss-unique-selectors/4.0.1:
    resolution: {integrity: sha512-+JanVaryLo9QwZjKrmJgkI4Fn8SBgRO6WXQBJi7KiAVPlmxikB5Jzc4EvXMT2H0/m0RjrVVm9rGNhZddm/8Spg==}
    engines: {node: '>=6.9.0'}
    dependencies:
      alphanum-sort: 1.0.2
      postcss: 7.0.39
      uniqs: 2.0.0
    dev: true

  /postcss-value-parser/3.3.1:
    resolution: {integrity: sha512-pISE66AbVkp4fDQ7VHBwRNXzAAKJjw4Vw7nWI/+Q3vuly7SNfgYXvm6i5IgFylHGK5sP/xHAbB7N49OS4gWNyQ==}
    dev: true

  /postcss-value-parser/4.2.0:
    resolution: {integrity: sha512-1NNCs6uurfkVbeXG4S8JFT9t19m45ICnif8zWLd5oPSZ50QnwMfK+H3jv408d4jw/7Bttv5axS5IiHoLaVNHeQ==}
    dev: true

  /postcss/7.0.39:
    resolution: {integrity: sha512-yioayjNbHn6z1/Bywyb2Y4s3yvDAeXGOyxqD+LnVOinq6Mdmd++SW2wUNVzavyyHxd6+DxzWGIuosg6P1Rj8uA==}
    engines: {node: '>=6.0.0'}
    dependencies:
      picocolors: 0.2.1
      source-map: 0.6.1
    dev: true

  /postcss/8.2.15:
    resolution: {integrity: sha512-2zO3b26eJD/8rb106Qu2o7Qgg52ND5HPjcyQiK2B98O388h43A448LCslC0dI2P97wCAQRJsFvwTRcXxTKds+Q==}
    engines: {node: ^10 || ^12 || >=14}
    dependencies:
      colorette: 1.4.0
      nanoid: 3.1.30
      source-map: 0.6.1

  /postcss/8.4.5:
    resolution: {integrity: sha512-jBDboWM8qpaqwkMwItqTQTiFikhs/67OYVvblFFTM7MrZjt6yMKd6r2kgXizEbTTljacm4NldIlZnhbjr84QYg==}
    engines: {node: ^10 || ^12 || >=14}
    dependencies:
      nanoid: 3.1.30
      picocolors: 1.0.0
      source-map-js: 1.0.1

  /prettier/2.5.1:
    resolution: {integrity: sha512-vBZcPRUR5MZJwoyi3ZoyQlc1rXeEck8KgeC9AwwOn+exuxLxq5toTRDTSaVrXHxelDMHy9zlicw8u66yxoSUFg==}
    engines: {node: '>=10.13.0'}
    hasBin: true
    dev: true

  /pretty-hrtime/1.0.3:
    resolution: {integrity: sha1-t+PqQkNaTJsnWdmeDyAesZWALuE=}
    engines: {node: '>= 0.8'}

  /prism-react-renderer/1.2.1_react@17.0.2:
    resolution: {integrity: sha512-w23ch4f75V1Tnz8DajsYKvY5lF7H1+WvzvLUcF0paFxkTHSp42RS0H5CttdN2Q8RR3DRGZ9v5xD/h3n8C8kGmg==}
    peerDependencies:
      react: '>=0.14.9'
    dependencies:
      react: 17.0.2
    dev: false

  /prismjs/1.25.0:
    resolution: {integrity: sha512-WCjJHl1KEWbnkQom1+SzftbtXMKQoezOCYs5rECqMN+jP+apI7ftoflyqigqzopSO3hMhTEb0mFClA8lkolgEg==}
    dev: false

  /process/0.11.10:
    resolution: {integrity: sha1-czIwDoQBYb2j5podHZGn1LwW8YI=}
    engines: {node: '>= 0.6.0'}
    dev: false

  /prop-types/15.8.1:
    resolution: {integrity: sha512-oj87CgZICdulUohogVAR7AjlC0327U4el4L6eAvOqCeudMDVU0NThNaV+b9Df4dXgSP1gXMTnPdhfe/2qDH5cg==}
    dependencies:
      loose-envify: 1.4.0
      object-assign: 4.1.1
      react-is: 16.13.1
    dev: false

  /property-information/6.1.1:
    resolution: {integrity: sha512-hrzC564QIl0r0vy4l6MvRLhafmUowhO/O3KgVSoXIbbA2Sz4j8HGpJc6T2cubRVwMwpdiG/vKGfhT4IixmKN9w==}
    dev: false

  /pseudomap/1.0.2:
    resolution: {integrity: sha1-8FKijacOYYkX7wqKw0wa5aaChrM=}
    dev: false

  /public-encrypt/4.0.3:
    resolution: {integrity: sha512-zVpa8oKZSz5bTMTFClc1fQOnyyEzpl5ozpi1B5YcvBrdohMjH2rfsBtyXcuNuwjsDIXmBYlF2N5FlJYhR29t8Q==}
    dependencies:
      bn.js: 4.12.0
      browserify-rsa: 4.1.0
      create-hash: 1.2.0
      parse-asn1: 5.1.6
      randombytes: 2.1.0
      safe-buffer: 5.2.1
    dev: false

  /punycode/2.1.1:
    resolution: {integrity: sha512-XRsRjdf+j5ml+y/6GKHPZbrF/8p2Yga0JPtdqTIY2Xe5ohJPD9saDJJLPvp9+NSBprVvevdXZybnj2cv8OEd0A==}
    engines: {node: '>=6'}

  /purgecss/4.1.3:
    resolution: {integrity: sha512-99cKy4s+VZoXnPxaoM23e5ABcP851nC2y2GROkkjS8eJaJtlciGavd7iYAw2V84WeBqggZ12l8ef44G99HmTaw==}
    hasBin: true
    dependencies:
      commander: 8.3.0
      glob: 7.2.0
      postcss: 8.4.5
      postcss-selector-parser: 6.0.8
    dev: true

  /q/1.5.1:
    resolution: {integrity: sha1-fjL3W0E4EpHQRhHxvxQQmsAGUdc=}
    engines: {node: '>=0.6.0', teleport: '>=0.2.0'}
    dev: true

  /querystring-es3/0.2.1:
    resolution: {integrity: sha1-nsYfeQSYdXB9aUFFlv2Qek1xHnM=}
    engines: {node: '>=0.4.x'}
    dev: false

  /queue-microtask/1.2.3:
    resolution: {integrity: sha512-NuaNSa6flKT5JaSYQzJok04JzTL1CA6aGhv5rfLW3PgqA+M2ChpZQnAC8h8i4ZFkBS8X5RqkDBHA7r4hej3K9A==}

  /queue/6.0.2:
    resolution: {integrity: sha512-iHZWu+q3IdFZFX36ro/lKBkSvfkztY5Y7HMiPlOUjhupPcG2JMfst2KKEpu5XndviX/3UhFbRngUPNKtgvtZiA==}
    dependencies:
      inherits: 2.0.4
    dev: false

  /quick-lru/5.1.1:
    resolution: {integrity: sha512-WuyALRjWPDGtt/wzJiadO5AXY+8hZ80hVpe6MyivgraREW751X3SbhRvG3eLKOYN+8VEvqLcf3wdnt44Z4S4SA==}
    engines: {node: '>=10'}
    dev: true

  /randombytes/2.1.0:
    resolution: {integrity: sha512-vYl3iOX+4CKUWuxGi9Ukhie6fsqXqS9FE2Zaic4tNFD2N2QQaXOMFbuKK4QmDHC0JO6B1Zp41J0LpT0oR68amQ==}
    dependencies:
      safe-buffer: 5.2.1

  /randomfill/1.0.4:
    resolution: {integrity: sha512-87lcbR8+MhcWcUiQ+9e+Rwx8MyR2P7qnt15ynUlbm3TU/fjbgz4GsvfSUDTemtCCtVCqb4ZcEFlyPNTh9bBTLw==}
    dependencies:
      randombytes: 2.1.0
      safe-buffer: 5.2.1
    dev: false

  /raw-body/2.4.1:
    resolution: {integrity: sha512-9WmIKF6mkvA0SLmA2Knm9+qj89e+j1zqgyn8aXGd7+nAduPoqgI9lO57SAZNn/Byzo5P7JhXTyg9PzaJbH73bA==}
    engines: {node: '>= 0.8'}
    dependencies:
      bytes: 3.1.0
      http-errors: 1.7.3
      iconv-lite: 0.4.24
      unpipe: 1.0.0
    dev: false

  /react-cusdis/2.1.3_react-dom@17.0.2+react@17.0.2:
    resolution: {integrity: sha512-fUJOAUY7a3y21fNzlRWUSTr/ZMsejQAYWIWdsNuBPPZHbUrBvke/8Gw4OL5Mlrth7jLw8VTNssX0WBX5/prorQ==}
    peerDependencies:
      react: ^17.0.0
      react-dom: ^17.0.0
    dependencies:
      react: 17.0.2
      react-dom: 17.0.2_react@17.0.2
    dev: false

  /react-dom/17.0.2_react@17.0.2:
    resolution: {integrity: sha512-s4h96KtLDUQlsENhMn1ar8t2bEa+q/YAtj8pPPdIjPDGBDIVNsrD9aXNWqspUe6AzKCIG0C1HZZLqLV7qpOBGA==}
    peerDependencies:
      react: 17.0.2
    dependencies:
      loose-envify: 1.4.0
      object-assign: 4.1.1
      react: 17.0.2
      scheduler: 0.20.2

  /react-innertext/1.1.5_b08e3c15324cbe90a6ff8fcd416c932c:
    resolution: {integrity: sha512-PWAqdqhxhHIv80dT9znP2KvS+hfkbRovFp4zFYHFFlOoQLRiawIic81gKb3U1wEyJZgMwgs3JoLtwryASRWP3Q==}
    peerDependencies:
      '@types/react': '>=0.0.0 <=99'
      react: '>=0.0.0 <=99'
    dependencies:
      '@types/react': 17.0.38
      react: 17.0.2
    dev: false

  /react-intersection-observer/8.33.1_react@17.0.2:
    resolution: {integrity: sha512-3v+qaJvp3D1MlGHyM+KISVg/CMhPiOlO6FgPHcluqHkx4YFCLuyXNlQ/LE6UkbODXlQcLOppfX6UMxCEkUhDLw==}
    peerDependencies:
      react: ^15.0.0 || ^16.0.0 || ^17.0.0|| ^18.0.0
    dependencies:
      react: 17.0.2
    dev: false

  /react-is/16.13.1:
    resolution: {integrity: sha512-24e6ynE2H+OKt4kqsOvNd8kBpV65zoxbA4BVsEOB3ARVWQki/DHzaUoC5KuON/BiccDaCCTZBuOcfZs70kR8bQ==}
    dev: false

  /react-is/17.0.2:
    resolution: {integrity: sha512-w2GsyukL62IJnlaff/nRegPQR94C/XXamvMWmSHRJ4y7Ts/4ocGRmTHvOs8PSE6pB3dWOrD/nueuU5sduBsQ4w==}

  /react-refresh/0.8.3:
    resolution: {integrity: sha512-X8jZHc7nCMjaCqoU+V2I0cOhNW+QMBwSUkeXnTi8IPe6zaRWfn60ZzvFDZqWPfmSJfjub7dDW1SP0jaHWLu/hg==}
    engines: {node: '>=0.10.0'}

  /react/17.0.2:
    resolution: {integrity: sha512-gnhPt75i/dq/z3/6q/0asP78D0u592D5L1pd7M8P+dck6Fu/jJeL6iVVK23fptSUZj8Vjf++7wXA8UNclGQcbA==}
    engines: {node: '>=0.10.0'}
    dependencies:
      loose-envify: 1.4.0
      object-assign: 4.1.1

  /read-cache/1.0.0:
    resolution: {integrity: sha1-5mTvMRYRZsl1HNvo28+GtftY93Q=}
    dependencies:
      pify: 2.3.0

  /readable-stream/3.6.0:
    resolution: {integrity: sha512-BViHy7LKeTz4oNnkcLJ+lVSL6vpiFeX6/d3oSH8zCW7UxP2onchk+vTGB143xuFjHS3deTgkKoXXymXqymiIdA==}
    engines: {node: '>= 6'}
    dependencies:
      inherits: 2.0.4
      string_decoder: 1.3.0
      util-deprecate: 1.0.2

  /readdirp/3.5.0:
    resolution: {integrity: sha512-cMhu7c/8rdhkHXWsY+osBhfSy0JikwpHK/5+imo+LpeasTF8ouErHrlYkwT0++njiyuDvc7OFY5T3ukvZ8qmFQ==}
    engines: {node: '>=8.10.0'}
    dependencies:
      picomatch: 2.3.1
    dev: false

  /readdirp/3.6.0:
    resolution: {integrity: sha512-hOS089on8RduqdbhvQ5Z37A0ESjsqz6qnRcffsMU3495FuTdqSm+7bhJ29JvIOsBDEEnan5DPu9t3To9VRlMzA==}
    engines: {node: '>=8.10.0'}
    dependencies:
      picomatch: 2.3.1

  /reduce-css-calc/2.1.8:
    resolution: {integrity: sha512-8liAVezDmUcH+tdzoEGrhfbGcP7nOV4NkGE3a74+qqvE7nt9i4sKLGBuZNOnpI4WiGksiNPklZxva80061QiPg==}
    dependencies:
      css-unit-converter: 1.1.2
      postcss-value-parser: 3.3.1
    dev: true

  /regenerator-runtime/0.13.4:
    resolution: {integrity: sha512-plpwicqEzfEyTQohIKktWigcLzmNStMGwbOUbykx51/29Z3JOGYldaaNGK7ngNXV+UcoqvIMmloZ48Sr74sd+g==}
    dev: false

  /regenerator-runtime/0.13.9:
    resolution: {integrity: sha512-p3VT+cOEgxFsRRA9X4lkI1E+k2/CtnKtU4gcxyaCUreilL/vqI6CdZ3wxVUx3UOUg+gnUOQQcRI7BmSI656MYA==}
    dev: false

<<<<<<< HEAD
  /rehype-pretty-code/0.1.0_shiki@0.10.0:
    resolution: {integrity: sha512-7SaedCOn5VcDGdllQeu3kBWC+/zbkD6ZE7iOALJzK79+v0K0qQpa1WqBwoxetTbCLwBTY9wC4CabEsDS3qj55g==}
    engines: {node: ^12.16.0 || >=13.2.0}
    peerDependencies:
      shiki: '*'
    dependencies:
      parse-numeric-range: 1.3.0
      shiki: 0.10.0
    dev: false

=======
>>>>>>> 33470512
  /remark-gfm/3.0.1:
    resolution: {integrity: sha512-lEFDoi2PICJyNrACFOfDD3JlLkuSbOa5Wd8EPt06HUdptv8Gn0bxYTdbU/XXQ3swAPkEaGxxPN9cbnMHvVu1Ig==}
    dependencies:
      '@types/mdast': 3.0.10
      mdast-util-gfm: 2.0.0
      micromark-extension-gfm: 2.0.1
      unified: 10.1.1
    dev: false

  /remark-mdx/2.0.0-rc.2:
    resolution: {integrity: sha512-TMgFSEVx42/YzJWjDY+GKw7CGSbp3XKqBraXPxFS27r8iD9U6zuOZKXH4MoLl9JqiTOmQi0M1zJwT2YhPs32ug==}
    dependencies:
      mdast-util-mdx: 1.1.0
      micromark-extension-mdxjs: 1.0.0
    transitivePeerDependencies:
      - supports-color
    dev: false

  /remark-parse/10.0.1:
    resolution: {integrity: sha512-1fUyHr2jLsVOkhbvPRBJ5zTKZZyD6yZzYaWCS6BPBdQ8vEMBCH+9zNCDA6tET/zHCi/jLqjCWtlJZUPk+DbnFw==}
    dependencies:
      '@types/mdast': 3.0.10
      mdast-util-from-markdown: 1.2.0
      unified: 10.1.1
    transitivePeerDependencies:
      - supports-color
    dev: false

  /remark-rehype/10.1.0:
    resolution: {integrity: sha512-EFmR5zppdBp0WQeDVZ/b66CWJipB2q2VLNFMabzDSGR66Z2fQii83G5gTBbgGEnEEA0QRussvrFHxk1HWGJskw==}
    dependencies:
      '@types/hast': 2.3.4
      '@types/mdast': 3.0.10
      mdast-util-to-hast: 12.1.0
      unified: 10.1.1
    dev: false

  /remove-accents/0.4.2:
    resolution: {integrity: sha1-CkPTqq4egNuRngeuJUsoXZ4ce7U=}
    dev: false

  /require-directory/2.1.1:
    resolution: {integrity: sha1-jGStX9MNqxyXbiNE/+f3kqam30I=}
    engines: {node: '>=0.10.0'}

  /resolve-from/3.0.0:
    resolution: {integrity: sha1-six699nWiBvItuZTM17rywoYh0g=}
    engines: {node: '>=4'}
    dev: true

  /resolve-from/4.0.0:
    resolution: {integrity: sha512-pb/MYmXstAkysRFx8piNI1tGFNQIFA3vkE3Gq4EuA1dF6gHp/+vgZqsCGJapvy8N3Q+4o7FwvquPJcnZ7RYy4g==}
    engines: {node: '>=4'}
    dev: true

  /resolve/1.21.0:
    resolution: {integrity: sha512-3wCbTpk5WJlyE4mSOtDLhqQmGFi0/TD9VPwmiolnk8U0wRgMEktqCXd3vy5buTO3tljvalNvKrjHEfrd2WpEKA==}
    hasBin: true
    dependencies:
      is-core-module: 2.8.1
      path-parse: 1.0.7
      supports-preserve-symlinks-flag: 1.0.0

  /reusify/1.0.4:
    resolution: {integrity: sha512-U9nH88a3fc/ekCF1l0/UP1IosiuIjyTh7hBvXVMHYgVcfGvt897Xguj2UOLDeI5BG2m7/uwyaLVT6fbtCwTyzw==}
    engines: {iojs: '>=1.0.0', node: '>=0.10.0'}

  /rgb-regex/1.0.1:
    resolution: {integrity: sha1-wODWiC3w4jviVKR16O3UGRX+rrE=}
    dev: true

  /rgba-regex/1.0.0:
    resolution: {integrity: sha1-QzdOLiyglosO8VI0YLfXMP8i7rM=}
    dev: true

  /rimraf/3.0.2:
    resolution: {integrity: sha512-JZkJMZkAGFFPP2YqXZXPbMlMBgsxzE8ILs4lMIX/2o0L9UBw9O/Y3o6wFw/i9YLapcUJWwqbi3kdxIPdC62TIA==}
    hasBin: true
    dependencies:
      glob: 7.2.0
    dev: true

  /ripemd160/2.0.2:
    resolution: {integrity: sha512-ii4iagi25WusVoiC4B4lq7pbXfAp3D9v5CwfkY33vffw2+pkDjY1D8GaN7spsxvCSx8dkPqOZCEZyfxcmJG2IA==}
    dependencies:
      hash-base: 3.1.0
      inherits: 2.0.4
    dev: false

  /rollup/2.63.0:
    resolution: {integrity: sha512-nps0idjmD+NXl6OREfyYXMn/dar3WGcyKn+KBzPdaLecub3x/LrId0wUcthcr8oZUAcZAR8NKcfGGFlNgGL1kQ==}
    engines: {node: '>=10.0.0'}
    hasBin: true
    optionalDependencies:
      fsevents: 2.3.2
    dev: false

  /run-parallel/1.2.0:
    resolution: {integrity: sha512-5l4VyZR86LZ/lDxZTR6jqL8AFE2S0IFLMP26AbjsLVADxHdhB/c0GUsH+y39UfCi3dzz8OlQuPmnaJOMoDHQBA==}
    dependencies:
      queue-microtask: 1.2.3

  /rxjs/6.6.7:
    resolution: {integrity: sha512-hTdwr+7yYNIT5n4AMYp85KA6yw2Va0FLa3Rguvbpa4W3I5xynaBZo41cM3XM+4Q6fRMj3sBYIR1VAmZMXYJvRQ==}
    engines: {npm: '>=2.0.0'}
    dependencies:
      tslib: 1.14.1
    dev: true

  /sade/1.8.0:
    resolution: {integrity: sha512-NRfCA8AVYuAA7Hu8bs18od6J4BdcXXwOv6OJuNgwbw8LcLK8JKwaM3WckLZ+MGyPJUS/ivVgK3twltrOIJJnug==}
    engines: {node: '>=6'}
    dependencies:
      mri: 1.2.0
    dev: false

  /safe-buffer/5.1.2:
    resolution: {integrity: sha512-Gd2UZBJDkXlY7GbJxfsE8/nvKkUEU1G38c1siN6QP6a9PT9MmHB8GnpscSmMJSoF8LOIrt8ud/wPtojys4G6+g==}

  /safe-buffer/5.2.1:
    resolution: {integrity: sha512-rp3So07KcdmmKbGvgaNxQSJr7bGVSVk5S9Eq1F+ppbRo70+YeaDxkw5Dd8NPN+GD6bjnYm2VuPuCXmpuYvmCXQ==}

  /safer-buffer/2.1.2:
    resolution: {integrity: sha512-YZo3K82SD7Riyi0E1EQPojLz7kpepnSQI9IyPbHHg1XXXevb5dJI7tpyN2ADxGcQbHG7vcyRHk0cbwqcQriUtg==}
    dev: false

  /sax/1.2.4:
    resolution: {integrity: sha512-NqVDv9TpANUjFm0N8uM5GxL36UgKi9/atZw+x7YFnQ8ckwFGKrl4xX4yWtrey3UJm5nP1kUbnYgLopqWNSRhWw==}
    dev: true

  /scheduler/0.20.2:
    resolution: {integrity: sha512-2eWfGgAqqWFGqtdMmcL5zCMK1U8KlXv8SQFGglL3CEtd0aDVDWgeF/YoCmvln55m5zSk3J/20hTaSBeSObsQDQ==}
    dependencies:
      loose-envify: 1.4.0
      object-assign: 4.1.1

  /schema-utils/3.1.1:
    resolution: {integrity: sha512-Y5PQxS4ITlC+EahLuXaY86TXfR7Dc5lw294alXOq86JAHCihAIZfqv8nNCWvaEJvaC51uN9hbLGeV0cFBdH+Fw==}
    engines: {node: '>= 10.13.0'}
    dependencies:
      '@types/json-schema': 7.0.9
      ajv: 6.12.6
      ajv-keywords: 3.5.2_ajv@6.12.6
    dev: true

  /section-matter/1.0.0:
    resolution: {integrity: sha512-vfD3pmTzGpufjScBh50YHKzEu2lxBWhVEHsNGoEXmCmn2hKGfeNLYMzCJpe8cD7gqX7TJluOVpBkAequ6dgMmA==}
    engines: {node: '>=4'}
    dependencies:
      extend-shallow: 2.0.1
      kind-of: 6.0.3
    dev: false

  /semver/6.3.0:
    resolution: {integrity: sha512-b39TBaTSfV6yBrapU89p5fKekE2m/NwnDocOVruQFS1/veMgdzuPcnOM34M6CwxW8jH/lxEa5rBoDeUwu5HHTw==}
    hasBin: true
    dev: false

  /serialize-javascript/6.0.0:
    resolution: {integrity: sha512-Qr3TosvguFt8ePWqsvRfrKyQXIiW+nGbYpy8XK24NQHE83caxWt+mIymTT19DGFbNWNLfEwsrkSmN64lVWB9ag==}
    dependencies:
      randombytes: 2.1.0
    dev: true

  /setimmediate/1.0.5:
    resolution: {integrity: sha1-KQy7Iy4waULX1+qbg3Mqt4VvgoU=}
    dev: false

  /setprototypeof/1.1.1:
    resolution: {integrity: sha512-JvdAWfbXeIGaZ9cILp38HntZSFSo3mWg6xGcJJsd+d4aRMOqauag1C63dJfDw7OaMYwEbHMOxEZ1lqVRYP2OAw==}
    dev: false

  /sha.js/2.4.11:
    resolution: {integrity: sha512-QMEp5B7cftE7APOjk5Y6xgrbWu+WkLVQwk8JNjZ8nKRciZaByEW6MubieAiToS7+dwvrjGhH8jRXz3MVd0AYqQ==}
    hasBin: true
    dependencies:
      inherits: 2.0.4
      safe-buffer: 5.2.1
    dev: false

  /shebang-command/1.2.0:
    resolution: {integrity: sha1-RKrGW2lbAzmJaMOfNj/uXer98eo=}
    engines: {node: '>=0.10.0'}
    dependencies:
      shebang-regex: 1.0.0
    dev: false

  /shebang-regex/1.0.0:
    resolution: {integrity: sha1-2kL0l0DAtC2yypcoVxyxkMmO/qM=}
    engines: {node: '>=0.10.0'}
    dev: false

  /shell-quote/1.7.3:
    resolution: {integrity: sha512-Vpfqwm4EnqGdlsBFNmHhxhElJYrdfcxPThu+ryKS5J8L/fhAwLazFZtq+S+TWZ9ANj2piSQLGj6NQg+lKPmxrw==}
    dev: false

  /shiki/0.10.0:
    resolution: {integrity: sha512-iczxaIYeBFHTFrQPb9DVy2SKgYxC4Wo7Iucm7C17cCh2Ge/refnvHscUOxM85u57MfLoNOtjoEFUWt9gBexblA==}
    dependencies:
      jsonc-parser: 3.0.0
      vscode-oniguruma: 1.6.1
      vscode-textmate: 5.2.0
    dev: false

  /side-channel/1.0.4:
    resolution: {integrity: sha512-q5XPytqFEIKHkGdiMIrY10mvLRvnQh42/+GoBlFW3b2LXLE2xxJpZFdm94we0BaoV3RwJyGqg5wS7epxTv0Zvw==}
    dependencies:
      call-bind: 1.0.2
      get-intrinsic: 1.1.1
      object-inspect: 1.12.0

  /signal-exit/3.0.6:
    resolution: {integrity: sha512-sDl4qMFpijcGw22U5w63KmD3cZJfBuFlVNbVMKje2keoKML7X2UzWbc4XrmEbDwg0NXJc3yv4/ox7b+JWb57kQ==}
    dev: false

  /simple-swizzle/0.2.2:
    resolution: {integrity: sha1-pNprY1/8zMoz9w0Xy5JZLeleVXo=}
    dependencies:
      is-arrayish: 0.3.2
    dev: true

  /slash/3.0.0:
    resolution: {integrity: sha512-g9Q1haeby36OSStwb4ntCGGGaKsaVSjQ68fBxoQcutl5fS1vuY18H3wSt3jFyFtrkx+Kz0V1G85A4MyAdDMi2Q==}
    engines: {node: '>=8'}

  /source-map-js/1.0.1:
    resolution: {integrity: sha512-4+TN2b3tqOCd/kaGRJ/sTYA0tR0mdXx26ipdolxcwtJVqEnqNYvlCAt1q3ypy4QMlYus+Zh34RNtYLoq2oQ4IA==}
    engines: {node: '>=0.10.0'}

  /source-map-support/0.5.21:
    resolution: {integrity: sha512-uBHU3L3czsIyYXKX88fdrGovxdSCoTGDRZ6SYXtSRxLZUzHg5P/66Ht6uoUlHu9EZod+inXhKo3qQgwXUT/y1w==}
    dependencies:
      buffer-from: 1.1.2
      source-map: 0.6.1
    dev: true

  /source-map/0.6.1:
    resolution: {integrity: sha512-UjgapumWlbMhkBgzT7Ykc5YXUT46F0iKu8SGXq0bcwP5dz/h0Plj6enJqjz1Zbq2l5WaqYnrVbwWOWMyF3F47g==}
    engines: {node: '>=0.10.0'}

  /source-map/0.7.3:
    resolution: {integrity: sha512-CkCj6giN3S+n9qrYiBTX5gystlENnRW5jZeNLHpe6aue+SrHcG5VYwujhW9s4dY31mEGsxBDrHR6oI69fTXsaQ==}
    engines: {node: '>= 8'}

  /source-map/0.8.0-beta.0:
    resolution: {integrity: sha512-2ymg6oRBpebeZi9UUNsgQ89bhx01TcTkmNTGnNO88imTmbSgy4nfujrgVEFKWpMTEGA11EDkTt7mqObTPdigIA==}
    engines: {node: '>= 8'}
    dependencies:
      whatwg-url: 7.1.0
    dev: false

  /space-separated-tokens/2.0.1:
    resolution: {integrity: sha512-ekwEbFp5aqSPKaqeY1PGrlGQxPNaq+Cnx4+bE2D8sciBQrHpbwoBbawqTN2+6jPs9IdWxxiUcN0K2pkczD3zmw==}
    dev: false

  /spawn-command/0.0.2-1:
    resolution: {integrity: sha1-YvXpRmmBwbeW3Fkpk34RycaSG9A=}
    dev: true

  /sprintf-js/1.0.3:
    resolution: {integrity: sha1-BOaSb2YolTVPPdAVIDYzuFcpfiw=}

  /stable/0.1.8:
    resolution: {integrity: sha512-ji9qxRnOVfcuLDySj9qzhGSEFVobyt1kIOSkj1qZzYLzq7Tos/oUUWvotUPQLlrsidqsK6tBH89Bc9kL5zHA6w==}
    dev: true

  /stacktrace-parser/0.1.10:
    resolution: {integrity: sha512-KJP1OCML99+8fhOHxwwzyWrlUuVX5GQ0ZpJTd1DFXhdkrvg1szxfHhawXUZ3g9TkXORQd4/WG68jMlQZ2p8wlg==}
    engines: {node: '>=6'}
    dependencies:
      type-fest: 0.7.1
    dev: false

  /statuses/1.5.0:
    resolution: {integrity: sha1-Fhx9rBd2Wf2YEfQ3cfqZOBR4Yow=}
    engines: {node: '>= 0.6'}
    dev: false

  /stream-browserify/3.0.0:
    resolution: {integrity: sha512-H73RAHsVBapbim0tU2JwwOiXUj+fikfiaoYAKHF3VJfA0pe2BCzkhAHBlLG6REzE+2WNZcxOXjK7lkso+9euLA==}
    dependencies:
      inherits: 2.0.4
      readable-stream: 3.6.0

  /stream-http/3.1.1:
    resolution: {integrity: sha512-S7OqaYu0EkFpgeGFb/NPOoPLxFko7TPqtEeFg5DXPB4v/KETHG0Ln6fRFrNezoelpaDKmycEmmZ81cC9DAwgYg==}
    dependencies:
      builtin-status-codes: 3.0.0
      inherits: 2.0.4
      readable-stream: 3.6.0
      xtend: 4.0.2
    dev: false

  /stream-parser/0.3.1:
    resolution: {integrity: sha1-FhhUhpRCACGhGC/wrxkRwSl2F3M=}
    dependencies:
      debug: 2.6.9
    dev: false

  /string-hash/1.1.3:
    resolution: {integrity: sha1-6Kr8CsGFW0Zmkp7X3RJ1311sgRs=}

  /string-width/4.2.3:
    resolution: {integrity: sha512-wKyQRQpjJ0sIp62ErSZdGsjMJWsap5oRNihHhu6G7JVO/9jIB6UyevL+tXuOqrng8j/cxKTWyWUwvSTriiZz/g==}
    engines: {node: '>=8'}
    dependencies:
      emoji-regex: 8.0.0
      is-fullwidth-code-point: 3.0.0
      strip-ansi: 6.0.1

  /string.prototype.trimend/1.0.4:
    resolution: {integrity: sha512-y9xCjw1P23Awk8EvTpcyL2NIr1j7wJ39f+k6lvRnSMz+mz9CGz9NYPelDk42kOz6+ql8xjfK8oYzy3jAP5QU5A==}
    dependencies:
      call-bind: 1.0.2
      define-properties: 1.1.3

  /string.prototype.trimstart/1.0.4:
    resolution: {integrity: sha512-jh6e984OBfvxS50tdY2nRZnoC5/mLFKOREQfw8t5yytkoUsJRNxvI/E39qu1sD0OtWI3OC0XgKSmcWwziwYuZw==}
    dependencies:
      call-bind: 1.0.2
      define-properties: 1.1.3

  /string_decoder/1.3.0:
    resolution: {integrity: sha512-hkRX8U1WjJFd8LsDJ2yQ/wWWxaopEsABU1XfkM8A+j0+85JAGppt16cr1Whg6KIbb4okU6Mql6BOj+uup/wKeA==}
    dependencies:
      safe-buffer: 5.2.1

  /stringify-entities/4.0.2:
    resolution: {integrity: sha512-MTxTVcEkorNtBbNpoFJPEh0kKdM6+QbMjLbaxmvaPMmayOXdr/AIVIIJX7FReUVweRBFJfZepK4A4AKgwuFpMQ==}
    dependencies:
      character-entities-html4: 2.1.0
      character-entities-legacy: 3.0.0
    dev: false

  /strip-ansi/6.0.1:
    resolution: {integrity: sha512-Y38VPSHcqkFrCpFnQ9vuSXmquuv5oXOKpGeT6aGrr3o3Gc9AlVa6JBfUSOCnbxGGZF+/0ooI7KrPuUSztUdU5A==}
    engines: {node: '>=8'}
    dependencies:
      ansi-regex: 5.0.1

  /strip-bom-string/1.0.0:
    resolution: {integrity: sha1-5SEekiQ2n7uB1jOi8ABE3IztrZI=}
    engines: {node: '>=0.10.0'}
    dev: false

  /strip-eof/1.0.0:
    resolution: {integrity: sha1-u0P/VZim6wXYm1n80SnJgzE2Br8=}
    engines: {node: '>=0.10.0'}
    dev: false

  /style-to-object/0.3.0:
    resolution: {integrity: sha512-CzFnRRXhzWIdItT3OmF8SQfWyahHhjq3HwcMNCNLn+N7klOOqPjMeG/4JSu77D7ypZdGvSzvkrbyeTMizz2VrA==}
    dependencies:
      inline-style-parser: 0.1.1
    dev: false

  /styled-jsx/5.0.0-beta.3_react@17.0.2:
    resolution: {integrity: sha512-HtDDGSFPvmjHIqWf9n8Oo54tAoY/DTplvlyOH2+YOtD80Sp31Ap8ffSmxhgk5EkUoJ7xepdXMGT650mSffWuRA==}
    engines: {node: '>= 12.0.0'}
    peerDependencies:
      '@babel/core': '*'
      react: '>= 16.8.0 || 17.x.x || 18.x.x'
    peerDependenciesMeta:
      '@babel/core':
        optional: true
    dependencies:
      '@babel/plugin-syntax-jsx': 7.14.5
      '@babel/types': 7.15.0
      convert-source-map: 1.7.0
      loader-utils: 1.2.3
      react: 17.0.2
      source-map: 0.7.3
      string-hash: 1.1.3
      stylis: 3.5.4
      stylis-rule-sheet: 0.0.10_stylis@3.5.4
    dev: false

  /styled-jsx/5.0.0-beta.6_react@17.0.2:
    resolution: {integrity: sha512-b1cM7Xyp2r1lsNpvoZ6wmTI8qxD0557vH2feHakNU8LMkzfJDgTQMul6O7sSYY0GxQ73pKEN69hCDp71w6Q0nA==}
    engines: {node: '>= 12.0.0'}
    peerDependencies:
      '@babel/core': '*'
      react: '>= 16.8.0 || 17.x.x || 18.x.x'
    peerDependenciesMeta:
      '@babel/core':
        optional: true
    dependencies:
      '@babel/plugin-syntax-jsx': 7.14.5
      '@babel/types': 7.15.0
      convert-source-map: 1.7.0
      loader-utils: 1.2.3
      react: 17.0.2
      source-map: 0.7.3
      string-hash: 1.1.3
      stylis: 3.5.4
      stylis-rule-sheet: 0.0.10_stylis@3.5.4

  /stylehacks/4.0.3:
    resolution: {integrity: sha512-7GlLk9JwlElY4Y6a/rmbH2MhVlTyVmiJd1PfTCqFaIBEGMYNsrO/v3SeGTdhBThLg4Z+NbOk/qFMwCa+J+3p/g==}
    engines: {node: '>=6.9.0'}
    dependencies:
      browserslist: 4.19.1
      postcss: 7.0.39
      postcss-selector-parser: 3.1.2
    dev: true

  /stylis-rule-sheet/0.0.10_stylis@3.5.4:
    resolution: {integrity: sha512-nTbZoaqoBnmK+ptANthb10ZRZOGC+EmTLLUxeYIuHNkEKcmKgXX1XWKkUBT2Ac4es3NybooPe0SmvKdhKJZAuw==}
    peerDependencies:
      stylis: ^3.5.0
    dependencies:
      stylis: 3.5.4

  /stylis/3.5.4:
    resolution: {integrity: sha512-8/3pSmthWM7lsPBKv7NXkzn2Uc9W7NotcwGNpJaa3k7WMM1XDCA4MgT5k/8BIexd5ydZdboXtU90XH9Ec4Bv/Q==}

  /supports-color/4.5.0:
    resolution: {integrity: sha1-vnoN5ITexcXN34s9WRJQRJEvY1s=}
    engines: {node: '>=4'}
    dependencies:
      has-flag: 2.0.0
    dev: false

  /supports-color/5.5.0:
    resolution: {integrity: sha512-QjVjwdXIt408MIiAqCX4oUKsgU2EqAGzs2Ppkm4aQYbjm+ZEWEcW4SfFNTr4uMNZma0ey4f5lgLrkB0aX0QMow==}
    engines: {node: '>=4'}
    dependencies:
      has-flag: 3.0.0

  /supports-color/7.2.0:
    resolution: {integrity: sha512-qpCAvRl9stuOHveKsn7HncJRvv501qIacKzQlO/+Lwxc9+0q2wLyv4Dfvt80/DPn2pqOBsJdDiogXGR9+OvwRw==}
    engines: {node: '>=8'}
    dependencies:
      has-flag: 4.0.0

  /supports-color/8.1.1:
    resolution: {integrity: sha512-MpUEN2OodtUzxvKQl72cUF7RQ5EiHsGvSsVG0ia9c5RbWGL2CI4C7EpPS8UTBIplnlzZiNuV56w+FuNxy3ty2Q==}
    engines: {node: '>=10'}
    dependencies:
      has-flag: 4.0.0

  /supports-preserve-symlinks-flag/1.0.0:
    resolution: {integrity: sha512-ot0WnXS9fgdkgIcePe6RHNk1WA8+muPa6cSjeR3V8K27q9BB1rTE3R1p7Hv0z1ZyAc8s6Vvv8DIyWf681MAt0w==}
    engines: {node: '>= 0.4'}

  /svgo/1.3.2:
    resolution: {integrity: sha512-yhy/sQYxR5BkC98CY7o31VGsg014AKLEPxdfhora76l36hD9Rdy5NZA/Ocn6yayNPgSamYdtX2rFJdcv07AYVw==}
    engines: {node: '>=4.0.0'}
    deprecated: This SVGO version is no longer supported. Upgrade to v2.x.x.
    hasBin: true
    dependencies:
      chalk: 2.4.2
      coa: 2.0.2
      css-select: 2.1.0
      css-select-base-adapter: 0.1.1
      css-tree: 1.0.0-alpha.37
      csso: 4.2.0
      js-yaml: 3.14.1
      mkdirp: 0.5.5
      object.values: 1.1.5
      sax: 1.2.4
      stable: 0.1.8
      unquote: 1.1.1
      util.promisify: 1.0.1
    dev: true

  /tailwindcss/2.2.19_cefe482e8d38053bbf3d5815e0c551b3:
    resolution: {integrity: sha512-6Ui7JSVtXadtTUo2NtkBBacobzWiQYVjYW0ZnKaP9S1ZCKQ0w7KVNz+YSDI/j7O7KCMHbOkz94ZMQhbT9pOqjw==}
    engines: {node: '>=12.13.0'}
    hasBin: true
    peerDependencies:
      autoprefixer: ^10.0.2
      postcss: ^8.0.9
    dependencies:
      arg: 5.0.1
      autoprefixer: 10.4.1_postcss@8.4.5
      bytes: 3.1.1
      chalk: 4.1.2
      chokidar: 3.5.2
      color: 4.1.0
      cosmiconfig: 7.0.1
      detective: 5.2.0
      didyoumean: 1.2.2
      dlv: 1.1.3
      fast-glob: 3.2.7
      fs-extra: 10.0.0
      glob-parent: 6.0.2
      html-tags: 3.1.0
      is-color-stop: 1.1.0
      is-glob: 4.0.3
      lodash: 4.17.21
      lodash.topath: 4.5.2
      modern-normalize: 1.1.0
      node-emoji: 1.11.0
      normalize-path: 3.0.0
      object-hash: 2.2.0
      postcss: 8.4.5
      postcss-js: 3.0.3
      postcss-load-config: 3.1.1
      postcss-nested: 5.0.6_postcss@8.4.5
      postcss-selector-parser: 6.0.8
      postcss-value-parser: 4.2.0
      pretty-hrtime: 1.0.3
      purgecss: 4.1.3
      quick-lru: 5.1.1
      reduce-css-calc: 2.1.8
      resolve: 1.21.0
      tmp: 0.2.1
    transitivePeerDependencies:
      - ts-node
    dev: true

  /tailwindcss/2.2.19_postcss@8.4.5:
    resolution: {integrity: sha512-6Ui7JSVtXadtTUo2NtkBBacobzWiQYVjYW0ZnKaP9S1ZCKQ0w7KVNz+YSDI/j7O7KCMHbOkz94ZMQhbT9pOqjw==}
    engines: {node: '>=12.13.0'}
    hasBin: true
    peerDependencies:
      autoprefixer: ^10.0.2
      postcss: ^8.0.9
    dependencies:
      arg: 5.0.1
      bytes: 3.1.1
      chalk: 4.1.2
      chokidar: 3.5.2
      color: 4.1.0
      cosmiconfig: 7.0.1
      detective: 5.2.0
      didyoumean: 1.2.2
      dlv: 1.1.3
      fast-glob: 3.2.7
      fs-extra: 10.0.0
      glob-parent: 6.0.2
      html-tags: 3.1.0
      is-color-stop: 1.1.0
      is-glob: 4.0.3
      lodash: 4.17.21
      lodash.topath: 4.5.2
      modern-normalize: 1.1.0
      node-emoji: 1.11.0
      normalize-path: 3.0.0
      object-hash: 2.2.0
      postcss: 8.4.5
      postcss-js: 3.0.3
      postcss-load-config: 3.1.1
      postcss-nested: 5.0.6_postcss@8.4.5
      postcss-selector-parser: 6.0.8
      postcss-value-parser: 4.2.0
      pretty-hrtime: 1.0.3
      purgecss: 4.1.3
      quick-lru: 5.1.1
      reduce-css-calc: 2.1.8
      resolve: 1.21.0
      tmp: 0.2.1
    transitivePeerDependencies:
      - ts-node
    dev: true

  /tailwindcss/3.0.11_cefe482e8d38053bbf3d5815e0c551b3:
    resolution: {integrity: sha512-JyMsQ2kPqpOvG8ow535XpauXj3wz3nQqcy2tVlXj4FQ0eNlsdzvlAqpRA3q5rPLboWirNG6r2DqKczwjW2uc8Q==}
    engines: {node: '>=12.13.0'}
    hasBin: true
    peerDependencies:
      autoprefixer: ^10.0.2
      postcss: ^8.0.9
    dependencies:
      arg: 5.0.1
      autoprefixer: 10.4.1_postcss@8.4.5
      chalk: 4.1.2
      chokidar: 3.5.2
      color-name: 1.1.4
      cosmiconfig: 7.0.1
      detective: 5.2.0
      didyoumean: 1.2.2
      dlv: 1.1.3
      fast-glob: 3.2.7
      glob-parent: 6.0.2
      is-glob: 4.0.3
      normalize-path: 3.0.0
      object-hash: 2.2.0
      postcss: 8.4.5
      postcss-js: 4.0.0_postcss@8.4.5
      postcss-load-config: 3.1.1
      postcss-nested: 5.0.6_postcss@8.4.5
      postcss-selector-parser: 6.0.8
      postcss-value-parser: 4.2.0
      quick-lru: 5.1.1
      resolve: 1.21.0
    transitivePeerDependencies:
      - ts-node
    dev: true

  /tapable/2.2.1:
    resolution: {integrity: sha512-GNzQvQTOIP6RyTfE2Qxb8ZVlNmw0n88vp1szwWRimP02mnTsx3Wtn5qRdqY9w2XduFNUgvOwhNnQsjwCp+kqaQ==}
    engines: {node: '>=6'}
    dev: true

  /terser-webpack-plugin/5.3.0_daa068ca631d693273dfd61f3c3678c6:
    resolution: {integrity: sha512-LPIisi3Ol4chwAaPP8toUJ3L4qCM1G0wao7L3qNv57Drezxj6+VEyySpPw4B1HSO2Eg/hDY/MNF5XihCAoqnsQ==}
    engines: {node: '>= 10.13.0'}
    peerDependencies:
      '@swc/core': '*'
      esbuild: '*'
      uglify-js: '*'
      webpack: ^5.1.0
    peerDependenciesMeta:
      '@swc/core':
        optional: true
      esbuild:
        optional: true
      uglify-js:
        optional: true
    dependencies:
      esbuild: 0.14.10
      jest-worker: 27.4.6
      schema-utils: 3.1.1
      serialize-javascript: 6.0.0
      source-map: 0.6.1
      terser: 5.10.0_acorn@8.7.0
      webpack: 5.65.0_esbuild@0.14.10
    transitivePeerDependencies:
      - acorn
    dev: true

  /terser/5.10.0_acorn@8.7.0:
    resolution: {integrity: sha512-AMmF99DMfEDiRJfxfY5jj5wNH/bYO09cniSqhfoyxc8sFoYIgkJy86G04UoZU5VjlpnplVu0K6Tx6E9b5+DlHA==}
    engines: {node: '>=10'}
    hasBin: true
    peerDependencies:
      acorn: ^8.5.0
    peerDependenciesMeta:
      acorn:
        optional: true
    dependencies:
      acorn: 8.7.0
      commander: 2.20.3
      source-map: 0.7.3
      source-map-support: 0.5.21
    dev: true

  /thenby/1.3.4:
    resolution: {integrity: sha512-89Gi5raiWA3QZ4b2ePcEwswC3me9JIg+ToSgtE0JWeCynLnLxNr/f9G+xfo9K+Oj4AFdom8YNJjibIARTJmapQ==}

  /timers-browserify/2.0.12:
    resolution: {integrity: sha512-9phl76Cqm6FhSX9Xe1ZUAMLtm1BLkKj2Qd5ApyWkXzsMRaA7dgr81kf4wJmQf/hAvg8EEyJxDo3du/0KlhPiKQ==}
    engines: {node: '>=0.6.0'}
    dependencies:
      setimmediate: 1.0.5
    dev: false

  /timsort/0.3.0:
    resolution: {integrity: sha1-QFQRqOfmM5/mTbmiNN4R3DHgK9Q=}
    dev: true

  /tiny-warning/1.0.3:
    resolution: {integrity: sha512-lBN9zLN/oAf68o3zNXYrdCt1kP8WsiGW8Oo2ka41b2IM5JL/S1CTyX1rW0mb/zSuJun0ZUrDxx4sqvYS2FWzPA==}
    dev: false

  /tinypool/0.1.1:
    resolution: {integrity: sha512-sW2fQZ2BRb/GX5v55NkHiTrbMLx0eX0xNpP+VGhOe2f7Oo04+LeClDyM19zCE/WCy7jJ8kzIJ0Ojrxj3UhN9Sg==}
    engines: {node: '>=14.0.0'}
    dev: false

  /tinyspy/0.2.8:
    resolution: {integrity: sha512-4VXqQzzh9gC5uOLk77cLr9R3wqJq07xJlgM9IUdCNJCet139r+046ETKbU1x7mGs7B0k7eopyH5U6yflbBXNyA==}
    engines: {node: '>=14.0.0'}
    dev: false

  /title/3.4.3:
    resolution: {integrity: sha512-h7KKI5jNaAjGtym8ukn4IrIF3Uae19rlhGmpMst/mB7Ipi/vkNEJkeNfDJwUXi0h+AdGmldcUYQnO+9XMcunjg==}
    hasBin: true
    dependencies:
      arg: 1.0.0
      chalk: 2.3.0
      clipboardy: 1.2.2
      titleize: 1.0.0
    dev: false

  /titleize/1.0.0:
    resolution: {integrity: sha1-fTUHIgYYMLpmF2MeDP0+oIOY2Vo=}
    engines: {node: '>=0.10.0'}
    dev: false

  /tmp/0.2.1:
    resolution: {integrity: sha512-76SUhtfqR2Ijn+xllcI5P1oyannHNHByD80W1q447gU3mp9G9PSpGdWmjUOHRDPiHYacIk66W7ubDTuPF3BEtQ==}
    engines: {node: '>=8.17.0'}
    dependencies:
      rimraf: 3.0.2
    dev: true

  /to-fast-properties/2.0.0:
    resolution: {integrity: sha1-3F5pjL0HkmW8c+A3doGk5Og/YW4=}
    engines: {node: '>=4'}

  /to-regex-range/5.0.1:
    resolution: {integrity: sha512-65P7iz6X5yEr1cwcgvQxbbIw7Uk3gOy5dIdtZ4rDveLqhrdJP+Li/Hx6tyK0NEb+2GCyneCMJiGqrADCSNk8sQ==}
    engines: {node: '>=8.0'}
    dependencies:
      is-number: 7.0.0

  /toidentifier/1.0.0:
    resolution: {integrity: sha512-yaOH/Pk/VEhBWWTlhI+qXxDFXlejDGcQipMlyxda9nthulaxLZUNcUqFxokp0vcYnvteJln5FNQDRrxj3YcbVw==}
    engines: {node: '>=0.6'}
    dev: false

  /tr46/1.0.1:
    resolution: {integrity: sha1-qLE/1r/SSJUZZ0zN5VujaTtwbQk=}
    dependencies:
      punycode: 2.1.1
    dev: false

  /tree-kill/1.2.2:
    resolution: {integrity: sha512-L0Orpi8qGpRG//Nd+H90vFB+3iHnue1zSSGmNOOCh1GLJ7rUKVwV2HvijphGQS2UmhUZewS9VgvxYIdgr+fG1A==}
    hasBin: true
    dev: true

  /trough/2.0.2:
    resolution: {integrity: sha512-FnHq5sTMxC0sk957wHDzRnemFnNBvt/gSY99HzK8F7UP5WAbvP70yX5bd7CjEQkN+TjdxwI7g7lJ6podqrG2/w==}
    dev: false

  /tslib/1.14.1:
    resolution: {integrity: sha512-Xni35NKzjgMrwevysHTCArtLDpPvye8zV/0E4EyYn43P7/7qvQwPh9BGkHewbMulVntbigmcT7rdX3BNo9wRJg==}
    dev: true

  /tslib/2.3.1:
    resolution: {integrity: sha512-77EbyPPpMz+FRFRuAFlWMtmgUWGe9UOG2Z25NqCwiIjRhOf5iKGuzSe5P2w1laq+FkRy4p+PCuVkJSGkzTEKVw==}
    dev: false

  /tty-browserify/0.0.1:
    resolution: {integrity: sha512-C3TaO7K81YvjCgQH9Q1S3R3P3BtN3RIM8n+OvX4il1K1zgE8ZhI0op7kClgkxtutIE8hQrcrHBXvIheqKUUCxw==}
    dev: false

  /turbo-darwin-64/1.1.0-canary.1:
    resolution: {integrity: sha512-RqsZaHxsHiYGEwMj8rJlnpPkQPoe4CTiLo1I1aN9mjV2uE2XsSMFstL53qEs2NG+qZE6f5fmJhs8Bqxo2eQejg==}
    cpu: [x64]
    os: [darwin]
    requiresBuild: true
    dev: true
    optional: true

  /turbo-darwin-arm64/1.1.0-canary.1:
    resolution: {integrity: sha512-f8J5EycYC5NMceguodiaafuzF7jh7IY29+quJeI/2ISF+jwkj8Uoz29OCEwhTogRXAaQ5y60LxfZ/I/f3rZCSg==}
    cpu: [arm64]
    os: [darwin]
    requiresBuild: true
    dev: true
    optional: true

  /turbo-freebsd-64/1.1.0-canary.1:
    resolution: {integrity: sha512-vjUWHdDVzJh/uUEhByJof2xcWoY6q+/mDPAiHUVON0eyOO2aIoMlJzrIvSLUctjeiLra8avDrwY6DdybRWX4/A==}
    cpu: [x64]
    os: [freebsd]
    requiresBuild: true
    dev: true
    optional: true

  /turbo-freebsd-arm64/1.1.0-canary.1:
    resolution: {integrity: sha512-u4IGep8BwoBT0dK8oGyihKfFiIRl7oIDqWvvfow7I0KpWJP2vk/t9sgR7jHKZobIjYioxITjcVV25vh6hATnoA==}
    cpu: [arm64]
    os: [freebsd]
    requiresBuild: true
    dev: true
    optional: true

  /turbo-linux-32/1.1.0-canary.1:
    resolution: {integrity: sha512-H3Od75M5kKAsw3Xrf5BL2gtDQLo0hembMsRVKQ5rSjuQ1Ujx3zX8KrFwiUX5QalZc8I7m53LMg/Nuodo3f2M2A==}
    cpu: [ia32]
    os: [linux]
    requiresBuild: true
    dev: true
    optional: true

  /turbo-linux-64/1.1.0-canary.1:
    resolution: {integrity: sha512-EikXOPmPenCchCLqfNStnhKZxK2lLDMalA27U1wFSs3wRDtGQ4kSq/HfZjEpDLPBFgM/AYhnNr6xbiQAtKlRRw==}
    cpu: [x64]
    os: [linux]
    requiresBuild: true
    dev: true
    optional: true

  /turbo-linux-arm/1.1.0-canary.1:
    resolution: {integrity: sha512-u+EqHiLOiq0QsjbVpglbMLFQTrO4kw7fMaCTAZdmi040iQXSolmtsz3AgCWXd2v9riLrv7mT6Vz2hTmSZ03JyQ==}
    cpu: [arm]
    os: [linux]
    requiresBuild: true
    dev: true
    optional: true

  /turbo-linux-arm64/1.1.0-canary.1:
    resolution: {integrity: sha512-unCngNZ+qRRyen2Yf5fE3qetnUC+PI05B8OlxCuHPKR4sU5wh3BFooUYHvyUC4+4Z+tyOr3UC9xw4H0mQN6pQg==}
    cpu: [arm64]
    os: [linux]
    requiresBuild: true
    dev: true
    optional: true

  /turbo-linux-mips64le/1.1.0-canary.1:
    resolution: {integrity: sha512-utvB8Xl0n23IaeD5szhkgrsHvldQ5Vj+H9oznQMMQnIsPiScbsXmxpT3TkMJ7WjJ0eromz0WqkLVM6QzZuEiRg==}
    cpu: [mips64el]
    os: [linux]
    requiresBuild: true
    dev: true
    optional: true

  /turbo-linux-ppc64le/1.1.0-canary.1:
    resolution: {integrity: sha512-xGXVS2mO8QJN81iWjbXmRoyRiBQPkogmuz1baGxngixYBs+BwHHkfWRPp3cxNQc0hXbZ3vrQmZzunskFVGquEA==}
    cpu: [ppc64]
    os: [linux]
    requiresBuild: true
    dev: true
    optional: true

  /turbo-windows-32/1.1.0-canary.1:
    resolution: {integrity: sha512-eqdc7E3JV5s5sbMKkXx9XCI4fPHozVeaYqpJcz2ibGVoCxcopARErU/prcBZNU5f5kS7j2u13idcLgrj0hLqAA==}
    cpu: [ia32]
    os: [win32]
    requiresBuild: true
    dev: true
    optional: true

  /turbo-windows-64/1.1.0-canary.1:
    resolution: {integrity: sha512-GbPPyTm0kEJjKZ467/2j1zaAj2cUiS495pTSYpTHppbbKlY6RaoNT01urnpWbHp2hE4PF/Bqev1iX7cQsmCgUw==}
    cpu: [x64]
    os: [win32]
    requiresBuild: true
    dev: true
    optional: true

  /turbo/1.1.0-canary.1:
    resolution: {integrity: sha512-9xbgaqUan/TrJ3cF0/JKMCt1njmiDjHtxVIaRrKjFbDDLAJsl2+xp+4IU4m+gWl8RClM5T8iPhGFnLb3vRBxpg==}
    hasBin: true
    requiresBuild: true
    optionalDependencies:
      turbo-darwin-64: 1.1.0-canary.1
      turbo-darwin-arm64: 1.1.0-canary.1
      turbo-freebsd-64: 1.1.0-canary.1
      turbo-freebsd-arm64: 1.1.0-canary.1
      turbo-linux-32: 1.1.0-canary.1
      turbo-linux-64: 1.1.0-canary.1
      turbo-linux-arm: 1.1.0-canary.1
      turbo-linux-arm64: 1.1.0-canary.1
      turbo-linux-mips64le: 1.1.0-canary.1
      turbo-linux-ppc64le: 1.1.0-canary.1
      turbo-windows-32: 1.1.0-canary.1
      turbo-windows-64: 1.1.0-canary.1
    dev: true

  /type-detect/4.0.8:
    resolution: {integrity: sha512-0fr/mIH1dlO+x7TlcMy+bIDqKPsw/70tVyeHW787goQjhmqaZe10uwLujubK9q9Lg6Fiho1KUKDYz0Z7k7g5/g==}
    engines: {node: '>=4'}
    dev: false

  /type-fest/0.7.1:
    resolution: {integrity: sha512-Ne2YiiGN8bmrmJJEuTWTLJR32nh/JdL1+PSicowtNb0WFpn59GK8/lfD61bVtzguz7b3PBt74nxpv/Pw5po5Rg==}
    engines: {node: '>=8'}
    dev: false

  /typescript/4.5.4:
    resolution: {integrity: sha512-VgYs2A2QIRuGphtzFV7aQJduJ2gyfTljngLzjpfW9FoYZF6xuw1W0vW9ghCKLfcWrCFxK81CSGRAvS1pn4fIUg==}
    engines: {node: '>=4.2.0'}
    hasBin: true
    dev: false

  /unbox-primitive/1.0.1:
    resolution: {integrity: sha512-tZU/3NqK3dA5gpE1KtyiJUrEB0lxnGkMFHptJ7q6ewdZ8s12QrODwNbhIJStmJkd1QDXa1NRA8aF2A1zk/Ypyw==}
    dependencies:
      function-bind: 1.1.1
      has-bigints: 1.0.1
      has-symbols: 1.0.2
      which-boxed-primitive: 1.0.2

  /unified/10.1.1:
    resolution: {integrity: sha512-v4ky1+6BN9X3pQrOdkFIPWAaeDsHPE1svRDxq7YpTc2plkIqFMwukfqM+l0ewpP9EfwARlt9pPFAeWYhHm8X9w==}
    dependencies:
      '@types/unist': 2.0.6
      bail: 2.0.2
      extend: 3.0.2
      is-buffer: 2.0.5
      is-plain-obj: 4.0.0
      trough: 2.0.2
      vfile: 5.2.1
    dev: false

  /uniq/1.0.1:
    resolution: {integrity: sha1-sxxa6CVIRKOoKBVBzisEuGWnNP8=}
    dev: true

  /uniqs/2.0.0:
    resolution: {integrity: sha1-/+3ks2slKQaW5uFl1KWe25mOawI=}
    dev: true

  /unist-builder/3.0.0:
    resolution: {integrity: sha512-GFxmfEAa0vi9i5sd0R2kcrI9ks0r82NasRq5QHh2ysGngrc6GiqD5CDf1FjPenY4vApmFASBIIlk/jj5J5YbmQ==}
    dependencies:
      '@types/unist': 2.0.6
    dev: false

  /unist-util-generated/2.0.0:
    resolution: {integrity: sha512-TiWE6DVtVe7Ye2QxOVW9kqybs6cZexNwTwSMVgkfjEReqy/xwGpAXb99OxktoWwmL+Z+Epb0Dn8/GNDYP1wnUw==}
    dev: false

  /unist-util-is/5.1.1:
    resolution: {integrity: sha512-F5CZ68eYzuSvJjGhCLPL3cYx45IxkqXSetCcRgUXtbcm50X2L9oOWQlfUfDdAf+6Pd27YDblBfdtmsThXmwpbQ==}
    dev: false

  /unist-util-position-from-estree/1.1.1:
    resolution: {integrity: sha512-xtoY50b5+7IH8tFbkw64gisG9tMSpxDjhX9TmaJJae/XuxQ9R/Kc8Nv1eOsf43Gt4KV/LkriMy9mptDr7XLcaw==}
    dependencies:
      '@types/unist': 2.0.6
    dev: false

  /unist-util-position/4.0.1:
    resolution: {integrity: sha512-mgy/zI9fQ2HlbOtTdr2w9lhVaiFUHWQnZrFF2EUoVOqtAUdzqMtNiD99qA5a1IcjWVR8O6aVYE9u7Z2z1v0SQA==}
    dev: false

  /unist-util-remove-position/4.0.1:
    resolution: {integrity: sha512-0yDkppiIhDlPrfHELgB+NLQD5mfjup3a8UYclHruTJWmY74je8g+CIFr79x5f6AkmzSwlvKLbs63hC0meOMowQ==}
    dependencies:
      '@types/unist': 2.0.6
      unist-util-visit: 4.1.0
    dev: false

  /unist-util-stringify-position/3.0.0:
    resolution: {integrity: sha512-SdfAl8fsDclywZpfMDTVDxA2V7LjtRDTOFd44wUJamgl6OlVngsqWjxvermMYf60elWHbxhuRCZml7AnuXCaSA==}
    dependencies:
      '@types/unist': 2.0.6
    dev: false

  /unist-util-visit-parents/4.1.1:
    resolution: {integrity: sha512-1xAFJXAKpnnJl8G7K5KgU7FY55y3GcLIXqkzUj5QF/QVP7biUm0K0O2oqVkYsdjzJKifYeWn9+o6piAK2hGSHw==}
    dependencies:
      '@types/unist': 2.0.6
      unist-util-is: 5.1.1
    dev: false

  /unist-util-visit-parents/5.1.0:
    resolution: {integrity: sha512-y+QVLcY5eR/YVpqDsLf/xh9R3Q2Y4HxkZTp7ViLDU6WtJCEcPmRzW1gpdWDCDIqIlhuPDXOgttqPlykrHYDekg==}
    dependencies:
      '@types/unist': 2.0.6
      unist-util-is: 5.1.1
    dev: false

  /unist-util-visit/3.1.0:
    resolution: {integrity: sha512-Szoh+R/Ll68QWAyQyZZpQzZQm2UPbxibDvaY8Xc9SUtYgPsDzx5AWSk++UUt2hJuow8mvwR+rG+LQLw+KsuAKA==}
    dependencies:
      '@types/unist': 2.0.6
      unist-util-is: 5.1.1
      unist-util-visit-parents: 4.1.1
    dev: false

  /unist-util-visit/4.1.0:
    resolution: {integrity: sha512-n7lyhFKJfVZ9MnKtqbsqkQEk5P1KShj0+//V7mAcoI6bpbUjh3C/OG8HVD+pBihfh6Ovl01m8dkcv9HNqYajmQ==}
    dependencies:
      '@types/unist': 2.0.6
      unist-util-is: 5.1.1
      unist-util-visit-parents: 5.1.0
    dev: false

  /universalify/2.0.0:
    resolution: {integrity: sha512-hAZsKq7Yy11Zu1DE0OzWjw7nnLZmJZYTDZZyEFHZdUhV8FkH5MCfoU1XMaxXovpyW5nq5scPqq0ZDP9Zyl04oQ==}
    engines: {node: '>= 10.0.0'}

  /unpipe/1.0.0:
    resolution: {integrity: sha1-sr9O6FFKrmFltIF4KdIbLvSZBOw=}
    engines: {node: '>= 0.8'}
    dev: false

  /unquote/1.1.1:
    resolution: {integrity: sha1-j97XMk7G6IoP+LkF58CYzcCG1UQ=}

  /uri-js/4.4.1:
    resolution: {integrity: sha512-7rKUyy33Q1yc98pQ1DAmLtwX109F7TIfWlW1Ydo8Wl1ii1SeHieeh0HHfPeL2fMXK6z0s8ecKs9frCuLJvndBg==}
    dependencies:
      punycode: 2.1.1
    dev: true

  /use-subscription/1.5.1_react@17.0.2:
    resolution: {integrity: sha512-Xv2a1P/yReAjAbhylMfFplFKj9GssgTwN7RlcTxBujFQcloStWNDQdc4g4NRWH9xS4i/FDk04vQBptAXoF3VcA==}
    peerDependencies:
      react: ^16.8.0 || ^17.0.0
    dependencies:
      object-assign: 4.1.1
      react: 17.0.2

  /util-deprecate/1.0.2:
    resolution: {integrity: sha1-RQ1Nyfpw3nMnYvvS1KKJgUGaDM8=}

  /util.promisify/1.0.1:
    resolution: {integrity: sha512-g9JpC/3He3bm38zsLupWryXHoEcS22YHthuPQSJdMy6KNrzIRzWqcsHzD/WUnqe45whVou4VIsPew37DoXWNrA==}
    dependencies:
      define-properties: 1.1.3
      es-abstract: 1.19.1
      has-symbols: 1.0.2
      object.getownpropertydescriptors: 2.1.3
    dev: true

  /util/0.12.4:
    resolution: {integrity: sha512-bxZ9qtSlGUWSOy9Qa9Xgk11kSslpuZwaxCg4sNIDj6FLucDab2JxnHwyNTCpHMtK1MjoQiWQ6DiUMZYbSrO+Sw==}
    dependencies:
      inherits: 2.0.4
      is-arguments: 1.1.1
      is-generator-function: 1.0.10
      is-typed-array: 1.1.8
      safe-buffer: 5.2.1
      which-typed-array: 1.1.7
    dev: false

  /uvu/0.5.3:
    resolution: {integrity: sha512-brFwqA3FXzilmtnIyJ+CxdkInkY/i4ErvP7uV0DnUVxQcQ55reuHphorpF+tZoVHK2MniZ/VJzI7zJQoc9T9Yw==}
    engines: {node: '>=8'}
    hasBin: true
    dependencies:
      dequal: 2.0.2
      diff: 5.0.0
      kleur: 4.1.4
      sade: 1.8.0
    dev: false

  /vendors/1.0.4:
    resolution: {integrity: sha512-/juG65kTL4Cy2su4P8HjtkTxk6VmJDiOPBufWniqQ6wknac6jNiXS9vU+hO3wgusiyqWlzTbVHi0dyJqRONg3w==}
    dev: true

  /vfile-message/3.1.0:
    resolution: {integrity: sha512-4QJbBk+DkPEhBXq3f260xSaWtjE4gPKOfulzfMFF8ZNwaPZieWsg3iVlcmF04+eebzpcpeXOOFMfrYzJHVYg+g==}
    dependencies:
      '@types/unist': 2.0.6
      unist-util-stringify-position: 3.0.0
    dev: false

  /vfile/5.2.1:
    resolution: {integrity: sha512-vXW5XKbELM6mLj88kmkJ+gjFGZ/2gTmpdqPDjs3y+qbvI5i7md7rba/+pbYEawa7t22W7ynywPV6lUUAS1WiYg==}
    dependencies:
      '@types/unist': 2.0.6
      is-buffer: 2.0.5
      unist-util-stringify-position: 3.0.0
      vfile-message: 3.1.0
    dev: false

  /vite/2.7.10:
    resolution: {integrity: sha512-KEY96ntXUid1/xJihJbgmLZx7QSC2D4Tui0FdS0Old5OokYzFclcofhtxtjDdGOk/fFpPbHv9yw88+rB93Tb8w==}
    engines: {node: '>=12.2.0'}
    hasBin: true
    peerDependencies:
      less: '*'
      sass: '*'
      stylus: '*'
    peerDependenciesMeta:
      less:
        optional: true
      sass:
        optional: true
      stylus:
        optional: true
    dependencies:
      esbuild: 0.13.15
      postcss: 8.4.5
      resolve: 1.21.0
      rollup: 2.63.0
    optionalDependencies:
      fsevents: 2.3.2
    dev: false

  /vitest/0.0.141:
    resolution: {integrity: sha512-CQwNWGbifAs5OrG1MXyiveeFT3KYpU/UZiZzNUR5ZHMUWKam9OeoDX0U3sFuyaERp/0b2vhoL0oaMccY2PJPSQ==}
    engines: {node: '>=14.14.0'}
    hasBin: true
    peerDependencies:
      '@vitest/ui': '*'
      c8: '*'
      happy-dom: '*'
      jsdom: '*'
    peerDependenciesMeta:
      '@vitest/ui':
        optional: true
      c8:
        optional: true
      happy-dom:
        optional: true
      jsdom:
        optional: true
    dependencies:
      '@types/chai': 4.3.0
      '@types/chai-subset': 1.3.3
      chai: 4.3.4
      local-pkg: 0.4.1
      tinypool: 0.1.1
      tinyspy: 0.2.8
      vite: 2.7.10
    transitivePeerDependencies:
      - less
      - sass
      - stylus
    dev: false

  /vm-browserify/1.1.2:
    resolution: {integrity: sha512-2ham8XPWTONajOR0ohOKOHXkm3+gaBmGut3SRuu75xLd/RRaY6vqgh8NBYYk7+RW3u5AtzPQZG8F10LHkl0lAQ==}
    dev: false

  /vscode-oniguruma/1.6.1:
    resolution: {integrity: sha512-vc4WhSIaVpgJ0jJIejjYxPvURJavX6QG41vu0mGhqywMkQqulezEqEQ3cO3gc8GvcOpX6ycmKGqRoROEMBNXTQ==}
    dev: false

  /vscode-textmate/5.2.0:
    resolution: {integrity: sha512-Uw5ooOQxRASHgu6C7GVvUxisKXfSgW4oFlO+aa+PAkgmH89O3CXxEEzNRNtHSqtXFTl0nAC1uYj0GMSH27uwtQ==}
    dev: false

  /warning/4.0.3:
    resolution: {integrity: sha512-rpJyN222KWIvHJ/F53XSZv0Zl/accqHR8et1kpaMTD/fLCRxtV8iX8czMzY7sVZupTI3zcUTg8eycS2kNF9l6w==}
    dependencies:
      loose-envify: 1.4.0
    dev: false

  /watchpack/2.3.0:
    resolution: {integrity: sha512-MnN0Q1OsvB/GGHETrFeZPQaOelWh/7O+EiFlj8sM9GPjtQkis7k01aAxrg/18kTfoIVcLL+haEVFlXDaSRwKRw==}
    engines: {node: '>=10.13.0'}
    dependencies:
      glob-to-regexp: 0.4.1
      graceful-fs: 4.2.9
    dev: false

  /watchpack/2.3.1:
    resolution: {integrity: sha512-x0t0JuydIo8qCNctdDrn1OzH/qDzk2+rdCOC3YzumZ42fiMqmQ7T3xQurykYMhYfHaPHTp4ZxAx2NfUo1K6QaA==}
    engines: {node: '>=10.13.0'}
    dependencies:
      glob-to-regexp: 0.4.1
      graceful-fs: 4.2.9
    dev: true

  /webidl-conversions/4.0.2:
    resolution: {integrity: sha512-YQ+BmxuTgd6UXZW3+ICGfyqRyHXVlD5GtQr5+qjiNW7bF0cqrzX500HVXPBOvgXb5YnzDd+h0zqyv61KUD7+Sg==}
    dev: false

  /webpack-sources/3.2.2:
    resolution: {integrity: sha512-cp5qdmHnu5T8wRg2G3vZZHoJPN14aqQ89SyQ11NpGH5zEMDCclt49rzo+MaRazk7/UeILhAI+/sEtcM+7Fr0nw==}
    engines: {node: '>=10.13.0'}
    dev: true

  /webpack/5.65.0_esbuild@0.14.10:
    resolution: {integrity: sha512-Q5or2o6EKs7+oKmJo7LaqZaMOlDWQse9Tm5l1WAfU/ujLGN5Pb0SqGeVkN/4bpPmEqEP5RnVhiqsOtWtUVwGRw==}
    engines: {node: '>=10.13.0'}
    hasBin: true
    peerDependencies:
      webpack-cli: '*'
    peerDependenciesMeta:
      webpack-cli:
        optional: true
    dependencies:
      '@types/eslint-scope': 3.7.2
      '@types/estree': 0.0.50
      '@webassemblyjs/ast': 1.11.1
      '@webassemblyjs/wasm-edit': 1.11.1
      '@webassemblyjs/wasm-parser': 1.11.1
      acorn: 8.7.0
      acorn-import-assertions: 1.8.0_acorn@8.7.0
      browserslist: 4.19.1
      chrome-trace-event: 1.0.3
      enhanced-resolve: 5.8.3
      es-module-lexer: 0.9.3
      eslint-scope: 5.1.1
      events: 3.3.0
      glob-to-regexp: 0.4.1
      graceful-fs: 4.2.9
      json-parse-better-errors: 1.0.2
      loader-runner: 4.2.0
      mime-types: 2.1.34
      neo-async: 2.6.2
      schema-utils: 3.1.1
      tapable: 2.2.1
      terser-webpack-plugin: 5.3.0_daa068ca631d693273dfd61f3c3678c6
      watchpack: 2.3.1
      webpack-sources: 3.2.2
    transitivePeerDependencies:
      - '@swc/core'
      - esbuild
      - uglify-js
    dev: true

  /whatwg-url/7.1.0:
    resolution: {integrity: sha512-WUu7Rg1DroM7oQvGWfOiAK21n74Gg+T4elXEQYkOhtyLeWiJFoOGLXPKI/9gzIie9CtwVLm8wtw6YJdKyxSjeg==}
    dependencies:
      lodash.sortby: 4.7.0
      tr46: 1.0.1
      webidl-conversions: 4.0.2
    dev: false

  /which-boxed-primitive/1.0.2:
    resolution: {integrity: sha512-bwZdv0AKLpplFY2KZRX6TvyuN7ojjr7lwkg6ml0roIy9YeuSr7JS372qlNW18UQYzgYK9ziGcerWqZOmEn9VNg==}
    dependencies:
      is-bigint: 1.0.4
      is-boolean-object: 1.1.2
      is-number-object: 1.0.6
      is-string: 1.0.7
      is-symbol: 1.0.4

  /which-typed-array/1.1.7:
    resolution: {integrity: sha512-vjxaB4nfDqwKI0ws7wZpxIlde1XrLX5uB0ZjpfshgmapJMD7jJWhZI+yToJTqaFByF0eNBcYxbjmCzoRP7CfEw==}
    engines: {node: '>= 0.4'}
    dependencies:
      available-typed-arrays: 1.0.5
      call-bind: 1.0.2
      es-abstract: 1.19.1
      foreach: 2.0.5
      has-tostringtag: 1.0.0
      is-typed-array: 1.1.8
    dev: false

  /which/1.3.1:
    resolution: {integrity: sha512-HxJdYWq1MTIQbJ3nw0cqssHoTNU267KlrDuGZ1WYlxDStUtKUhOaJmh112/TZmHxxUfuJqPXSOm7tDyas0OSIQ==}
    hasBin: true
    dependencies:
      isexe: 2.0.0
    dev: false

  /wrap-ansi/7.0.0:
    resolution: {integrity: sha512-YVGIj2kamLSTxw6NsZjoBxfSwsn0ycdesmc4p+Q21c5zPuZ1pl+NfxVdxPtdHvmNVOQ6XSYG4AUtyt/Fi7D16Q==}
    engines: {node: '>=10'}
    dependencies:
      ansi-styles: 4.3.0
      string-width: 4.2.3
      strip-ansi: 6.0.1

  /wrappy/1.0.2:
    resolution: {integrity: sha1-tSQ9jz7BqjXxNkYFvA0QNuMKtp8=}
    dev: true

  /xtend/4.0.2:
    resolution: {integrity: sha512-LKYU1iAXJXUgAXn9URjiu+MWhyUXHsvfp7mcuYm9dSUKK0/CjtrUwFAxD82/mCWbtLsGjFIad0wIsod4zrTAEQ==}
    engines: {node: '>=0.4'}

  /y18n/5.0.8:
    resolution: {integrity: sha512-0pfFzegeDWJHJIAmTLRP2DwHjdF5s7jo9tuztdQxAhINCdvS+3nGINqPd00AphqJR/0LhANUS6/+7SCb98YOfA==}
    engines: {node: '>=10'}

  /yallist/2.1.2:
    resolution: {integrity: sha1-HBH5IY8HYImkfdUS+TxmmaaoHVI=}
    dev: false

  /yaml/1.10.2:
    resolution: {integrity: sha512-r3vXyErRCYJ7wg28yvBY5VSoAF8ZvlcW9/BwUzEtUsjvX/DKs24dIkuwjtuprwJJHsbyUbLApepYTR1BN4uHrg==}
    engines: {node: '>= 6'}

  /yargs-parser/20.2.9:
    resolution: {integrity: sha512-y11nGElTIV+CT3Zv9t7VKl+Q3hTQoT9a1Qzezhhl6Rp21gJ/IVTW7Z3y9EWXhuUBC2Shnf+DX0antecpAwSP8w==}
    engines: {node: '>=10'}

  /yargs/16.2.0:
    resolution: {integrity: sha512-D1mvvtDG0L5ft/jGWkLpG1+m0eQxOfaBvTNELraWj22wSVUMWxZUvYgJYcKh6jGGIkJFhH4IZPQhR4TKpc8mBw==}
    engines: {node: '>=10'}
    dependencies:
      cliui: 7.0.4
      escalade: 3.1.1
      get-caller-file: 2.0.5
      require-directory: 2.1.1
      string-width: 4.2.3
      y18n: 5.0.8
      yargs-parser: 20.2.9

  /yocto-queue/0.1.0:
    resolution: {integrity: sha512-rVksvsnNCdJ/ohGc6xgPwyN8eheCxsiLM8mxuE/t/mOVqJewPuO1miLpTHQiRgTKCLexL4MeAFVagts7HmNZ2Q==}
    engines: {node: '>=10'}
    dev: false

  /zwitch/2.0.2:
    resolution: {integrity: sha512-JZxotl7SxAJH0j7dN4pxsTV6ZLXoLdGME+PsjkL/DaBrVryK9kTGq06GfKrwcSOqypP+fdXGoCHE36b99fWVoA==}
    dev: false<|MERGE_RESOLUTION|>--- conflicted
+++ resolved
@@ -88,7 +88,6 @@
   packages/nextra:
     specifiers:
       '@mdx-js/mdx': ^2.0.0-rc.2
-      '@shuding/rehype-pretty-code': ^0.0.1
       '@types/graceful-fs': ^4.1.5
       '@types/mdast': ^3.0.10
       '@types/webpack': ^5.28.0
@@ -96,10 +95,7 @@
       github-slugger: ^1.4.0
       graceful-fs: ^4.2.6
       gray-matter: ^4.0.3
-<<<<<<< HEAD
       rehype-pretty-code: ^0.1.0
-=======
->>>>>>> 33470512
       remark-gfm: ^3.0.1
       shiki: 0.10.0
       slash: ^3.0.0
@@ -107,14 +103,10 @@
       vitest: ^0.0.141
     dependencies:
       '@mdx-js/mdx': 2.0.0-rc.2
-      '@shuding/rehype-pretty-code': 0.0.1_shiki@0.10.0
       github-slugger: 1.4.0
       graceful-fs: 4.2.9
       gray-matter: 4.0.3
-<<<<<<< HEAD
       rehype-pretty-code: 0.1.0_shiki@0.10.0
-=======
->>>>>>> 33470512
       remark-gfm: 3.0.1
       shiki: 0.10.0
       slash: 3.0.0
@@ -144,7 +136,7 @@
       '@mdx-js/react': 2.0.0-rc.2_react@17.0.2
       '@tailwindcss/typography': 0.4.1_tailwindcss@2.2.19
       github-slugger: 1.4.0
-      next-themes: 0.0.15_d837ce8f3acb2f60f8b7454672a9bcea
+      next-themes: 0.0.15_227e7fb4dbd28186517209bc65f02635
       postcss-cli: 8.3.1_postcss@8.4.5
       prism-react-renderer: 1.2.1_react@17.0.2
       react-cusdis: 2.1.3_react-dom@17.0.2+react@17.0.2
@@ -190,7 +182,7 @@
       github-slugger: 1.4.0
       intersection-observer: 0.12.0
       match-sorter: 4.2.1
-      next-themes: 0.0.15_d837ce8f3acb2f60f8b7454672a9bcea
+      next-themes: 0.0.15_227e7fb4dbd28186517209bc65f02635
       parse-git-url: 1.0.1
       react-innertext: 1.1.5_b08e3c15324cbe90a6ff8fcd416c932c
       title: 3.4.3
@@ -643,16 +635,6 @@
       react-dom: 17.0.2_react@17.0.2
       tiny-warning: 1.0.3
       tslib: 2.3.1
-    dev: false
-
-  /@shuding/rehype-pretty-code/0.0.1_shiki@0.10.0:
-    resolution: {integrity: sha512-cSRLFRw17UUdFGRIoK6Jz5ql03gKjxaO7YlizX4MT8/NjpqRqXaheTwUuKjId+9XehmRX7kTCB7oThVShWYi6Q==}
-    engines: {node: ^12.16.0 || >=13.2.0}
-    peerDependencies:
-      shiki: '*'
-    dependencies:
-      parse-numeric-range: 1.3.0
-      shiki: 0.10.0
     dev: false
 
   /@tailwindcss/typography/0.4.1_tailwindcss@2.2.19:
@@ -1780,71 +1762,6 @@
       character-entities: 2.0.1
     dev: false
 
-  /decode-uri-component/0.2.0:
-    resolution: {integrity: sha1-6zkTMzRYd1y4TNGh+uBiEGu4dUU=}
-    engines: {node: '>=0.10'}
-    dev: false
-
-  /decompress-response/3.3.0:
-    resolution: {integrity: sha1-gKTdMjdIOEv6JICDYirt7Jgq3/M=}
-    engines: {node: '>=4'}
-    dependencies:
-      mimic-response: 1.0.1
-    dev: false
-
-  /decompress-tar/4.1.1:
-    resolution: {integrity: sha512-JdJMaCrGpB5fESVyxwpCx4Jdj2AagLmv3y58Qy4GE6HMVjWz1FeVQk1Ct4Kye7PftcdOo/7U7UKzYBJgqnGeUQ==}
-    engines: {node: '>=4'}
-    dependencies:
-      file-type: 5.2.0
-      is-stream: 1.1.0
-      tar-stream: 1.6.2
-    dev: false
-
-  /decompress-tarbz2/4.1.1:
-    resolution: {integrity: sha512-s88xLzf1r81ICXLAVQVzaN6ZmX4A6U4z2nMbOwobxkLoIIfjVMBg7TeguTUXkKeXni795B6y5rnvDw7rxhAq9A==}
-    engines: {node: '>=4'}
-    dependencies:
-      decompress-tar: 4.1.1
-      file-type: 6.2.0
-      is-stream: 1.1.0
-      seek-bzip: 1.0.6
-      unbzip2-stream: 1.4.3
-    dev: false
-
-  /decompress-targz/4.1.1:
-    resolution: {integrity: sha512-4z81Znfr6chWnRDNfFNqLwPvm4db3WuZkqV+UgXQzSngG3CEKdBkw5jrv3axjjL96glyiiKjsxJG3X6WBZwX3w==}
-    engines: {node: '>=4'}
-    dependencies:
-      decompress-tar: 4.1.1
-      file-type: 5.2.0
-      is-stream: 1.1.0
-    dev: false
-
-  /decompress-unzip/4.0.1:
-    resolution: {integrity: sha1-3qrM39FK6vhVePczroIQ+bSEj2k=}
-    engines: {node: '>=4'}
-    dependencies:
-      file-type: 3.9.0
-      get-stream: 2.3.1
-      pify: 2.3.0
-      yauzl: 2.10.0
-    dev: false
-
-  /decompress/4.2.1:
-    resolution: {integrity: sha512-e48kc2IjU+2Zw8cTb6VZcJQ3lgVbS4uuB1TfCHbiZIP/haNXm+SVyhu+87jts5/3ROpd82GSVCoNs/z8l4ZOaQ==}
-    engines: {node: '>=4'}
-    dependencies:
-      decompress-tar: 4.1.1
-      decompress-tarbz2: 4.1.1
-      decompress-targz: 4.1.1
-      decompress-unzip: 4.0.1
-      graceful-fs: 4.2.9
-      make-dir: 1.3.0
-      pify: 2.3.0
-      strip-dirs: 2.1.0
-    dev: false
-
   /deep-eql/3.0.1:
     resolution: {integrity: sha512-+QeIQyN5ZuO+3Uk5DYh6/1eKO0m0YmJFGNmFHGACpf1ClL1nmlV/p4gNgbl2pJGxgXb4faqo6UE+M5ACEMyVcw==}
     engines: {node: '>=0.12'}
@@ -3846,14 +3763,14 @@
     resolution: {integrity: sha512-Yd3UES5mWCSqR+qNT93S3UoYUkqAZ9lLg8a7g9rimsWmYGK8cVToA4/sF3RrshdyV3sAGMXVUmpMYOw+dLpOuw==}
     dev: true
 
-  /next-themes/0.0.15_d837ce8f3acb2f60f8b7454672a9bcea:
+  /next-themes/0.0.15_227e7fb4dbd28186517209bc65f02635:
     resolution: {integrity: sha512-LTmtqYi03c4gMTJmWwVK9XkHL7h0/+XrtR970Ujvtu3s0kZNeJN24aJsi4rkZOI8i19+qq6f8j+8Duwy5jqcrQ==}
     peerDependencies:
       next: '*'
       react: '*'
       react-dom: '*'
     dependencies:
-      next: 12.0.7_react-dom@17.0.2+react@17.0.2
+      next: 12.0.8_react-dom@17.0.2+react@17.0.2
       react: 17.0.2
       react-dom: 17.0.2_react@17.0.2
     dev: false
@@ -4846,7 +4763,6 @@
     resolution: {integrity: sha512-p3VT+cOEgxFsRRA9X4lkI1E+k2/CtnKtU4gcxyaCUreilL/vqI6CdZ3wxVUx3UOUg+gnUOQQcRI7BmSI656MYA==}
     dev: false
 
-<<<<<<< HEAD
   /rehype-pretty-code/0.1.0_shiki@0.10.0:
     resolution: {integrity: sha512-7SaedCOn5VcDGdllQeu3kBWC+/zbkD6ZE7iOALJzK79+v0K0qQpa1WqBwoxetTbCLwBTY9wC4CabEsDS3qj55g==}
     engines: {node: ^12.16.0 || >=13.2.0}
@@ -4857,8 +4773,6 @@
       shiki: 0.10.0
     dev: false
 
-=======
->>>>>>> 33470512
   /remark-gfm/3.0.1:
     resolution: {integrity: sha512-lEFDoi2PICJyNrACFOfDD3JlLkuSbOa5Wd8EPt06HUdptv8Gn0bxYTdbU/XXQ3swAPkEaGxxPN9cbnMHvVu1Ig==}
     dependencies:
@@ -4948,8 +4862,8 @@
       inherits: 2.0.4
     dev: false
 
-  /rollup/2.63.0:
-    resolution: {integrity: sha512-nps0idjmD+NXl6OREfyYXMn/dar3WGcyKn+KBzPdaLecub3x/LrId0wUcthcr8oZUAcZAR8NKcfGGFlNgGL1kQ==}
+  /rollup/2.66.0:
+    resolution: {integrity: sha512-L6mKOkdyP8HK5kKJXaiWG7KZDumPJjuo1P+cfyHOJPNNTK3Moe7zCH5+fy7v8pVmHXtlxorzaBjvkBMB23s98g==}
     engines: {node: '>=10.0.0'}
     hasBin: true
     optionalDependencies:
@@ -5896,8 +5810,8 @@
       vfile-message: 3.1.0
     dev: false
 
-  /vite/2.7.10:
-    resolution: {integrity: sha512-KEY96ntXUid1/xJihJbgmLZx7QSC2D4Tui0FdS0Old5OokYzFclcofhtxtjDdGOk/fFpPbHv9yw88+rB93Tb8w==}
+  /vite/2.7.13:
+    resolution: {integrity: sha512-Mq8et7f3aK0SgSxjDNfOAimZGW9XryfHRa/uV0jseQSilg+KhYDSoNb9h1rknOy6SuMkvNDLKCYAYYUMCE+IgQ==}
     engines: {node: '>=12.2.0'}
     hasBin: true
     peerDependencies:
@@ -5915,7 +5829,7 @@
       esbuild: 0.13.15
       postcss: 8.4.5
       resolve: 1.21.0
-      rollup: 2.63.0
+      rollup: 2.66.0
     optionalDependencies:
       fsevents: 2.3.2
     dev: false
@@ -5945,7 +5859,7 @@
       local-pkg: 0.4.1
       tinypool: 0.1.1
       tinyspy: 0.2.8
-      vite: 2.7.10
+      vite: 2.7.13
     transitivePeerDependencies:
       - less
       - sass
