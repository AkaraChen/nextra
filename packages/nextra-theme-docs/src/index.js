<<<<<<< HEAD
import React, {
  useState,
  useEffect,
  useMemo,
  useContext,
  createContext,
} from "react"
import { useRouter } from "next/router"
import Head from "next/head"
import Link from "next/link"
import slugify from "@sindresorhus/slugify"
import "focus-visible"
import { SkipNavContent } from "@reach/skip-nav"
import { ThemeProvider } from "next-themes"
import innerText from "react-innertext"

import flatten from "./utils/flatten"
import reorderBasedOnMeta from "./utils/reorder"

import Search from "./search"
import GitHubIcon from "./github-icon"
import ThemeSwitch from "./theme-switch"
import LocaleSwitch from "./locale-switch"
import Footer from "./footer"
import renderComponent from "./utils/render-component"

import Theme from "./misc/theme"
import defaultConfig from "./misc/default.config"
=======
import React, { useState, useEffect, useMemo, useContext, createContext } from 'react'
import { useRouter } from 'next/router'
import Head from 'next/head'
import Link from 'next/link'
import Slugger from 'github-slugger'
import 'focus-visible'
import { SkipNavContent } from '@reach/skip-nav'
import { ThemeProvider } from 'next-themes'
import innerText from 'react-innertext'
import cn from 'classnames'

import flatten from './utils/flatten'
import reorderBasedOnMeta from './utils/reorder'

import Search from './search'
import GitHubIcon from './github-icon'
import ArrowRight from './arrow-right'
import ThemeSwitch from './theme-switch'
import LocaleSwitch from './locale-switch'

import Theme from './misc/theme'
import defaultConfig from './misc/default.config'
>>>>>>> 0b2b3428

const TreeState = new Map()
const titleType = ["h1", "h2", "h3", "h4", "h5", "h6"]
const MenuContext = createContext(false)

function Folder({ item, anchors }) {
  const route = useRouter().route + "/"
  const active = route.startsWith(item.route + "/")
  const open = TreeState[item.route] ?? true
  const [_, render] = useState(false)

  useEffect(() => {
    if (active) {
      TreeState[item.route] = true
    }
  }, [active])

  return (
    <li className={open ? "active" : ""}>
      <button
        onClick={() => {
          if (active) return
          TreeState[item.route] = !open
          render((x) => !x)
        }}
      >
        {item.title}
      </button>
      <div
        style={{
          display: open ? undefined : "none",
        }}
      >
        <Menu dir={item.children} base={item.route} anchors={anchors} />
      </div>
    </li>
  )
}

function File({ item, anchors }) {
  const { setMenu } = useContext(MenuContext)
<<<<<<< HEAD
  const route = useRouter().route + "/"
  const active = route.startsWith(item.route + "/")
=======
  const route = useRouter().route + '/'
  const active = route.startsWith(item.route + '/')
  const slugger = new Slugger()
>>>>>>> 0b2b3428

  const title = item.title
  // if (item.title.startsWith('> ')) {
  // title = title.substr(2)
  if (anchors && anchors.length) {
    if (active) {
      return (
        <li className={active ? "active" : ""}>
          <Link href={item.route}>
            <a>{title}</a>
          </Link>
          <ul>
            {anchors.map((anchor) => {
<<<<<<< HEAD
              const anchorText = innerText(anchor) || ""
              const slug = slugify(anchorText)
=======
              const anchorText = innerText(anchor) || ''
              const slug = slugger.slug(anchorText)
>>>>>>> 0b2b3428

              return (
                <a
                  href={"#" + slug}
                  key={`a-${slug}`}
                  onClick={() => setMenu(false)}
                >
                  <span className="flex">
                    <span className="opacity-25">#</span>
                    <span className="mr-2"></span>
                    <span className="inline-block">{anchorText}</span>
                  </span>
                </a>
              )
            })}
          </ul>
        </li>
      )
    }
  }

  return (
    <li className={active ? "active" : ""}>
      <Link href={item.route}>
        <a onClick={() => setMenu(false)}>{title}</a>
      </Link>
    </li>
  )
}

function Menu({ dir, anchors }) {
  return (
    <ul>
      {dir.map((item) => {
        if (item.children) {
          return <Folder key={item.name} item={item} anchors={anchors} />
        }
        return <File key={item.name} item={item} anchors={anchors} />
      })}
    </ul>
  )
}

function Sidebar({ show, directories, anchors }) {
  return (
    <aside
<<<<<<< HEAD
      className={`h-screen bg-white dark:bg-dark flex-shrink-0 w-full md:w-64 md:border-r border-gray-200 dark:border-gray-800 md:block fixed md:sticky z-10 transition-theme duration-100 ${
        show ? "" : "hidden"
=======
      className={`h-screen bg-white dark:bg-dark flex-shrink-0 w-full md:w-64 md:border-r border-gray-200 dark:border-gray-900 md:block fixed md:sticky z-10 ${
        show ? '' : 'hidden'
>>>>>>> 0b2b3428
      }`}
      style={{
        top: "4rem",
        height: "calc(100vh - 4rem)",
      }}
    >
      <div className="sidebar w-full p-4 pb-40 md:pb-16 h-full overflow-y-auto">
        <Menu dir={directories} anchors={anchors} />
      </div>
    </aside>
  )
}

<<<<<<< HEAD
=======
const NextLink = ({ config, flatDirectories, currentIndex, isRTL }) => {
  let next = flatDirectories[currentIndex + 1]

  if (!config.nextLinks || !next) {
    return null
  }

  return (
    <Link href={next.route}>
      <a className={cn('text-lg font-medium p-4 -m-4 no-underline text-gray-600 hover:text-blue-600 flex items-center', { 'ml-2': !isRTL, 'mr-2': isRTL })}>
        {next.title}
        <ArrowRight className={cn('transform inline flex-shrink-0', { 'rotate-180 mr-1': isRTL, 'ml-1': !isRTL })} />
      </a>
    </Link>
  )
}

const PrevLink = ({ config, flatDirectories, currentIndex, isRTL }) => {
  let prev = flatDirectories[currentIndex - 1]

  if (!config.prevLinks || !prev) {
    return null
  }

  return (
    <Link href={prev.route}>
      <a className={cn('text-lg font-medium p-4 -m-4 no-underline text-gray-600 hover:text-blue-600 flex items-center', { 'mr-2': !isRTL, 'ml-2': isRTL })}>
        <ArrowRight className={cn('transform inline flex-shrink-0', { 'rotate-180 mr-1': !isRTL, 'ml-1': isRTL })} />
        {prev.title}
      </a>
    </Link>
  )
}

const renderComponent = (ComponentOrNode, opts) => {
  if (!ComponentOrNode) return null
  if (typeof ComponentOrNode === 'function') {
    return <ComponentOrNode {...opts} />
  }
  return ComponentOrNode
}

>>>>>>> 0b2b3428
const Layout = ({ filename, config: _config, pageMap, meta, children }) => {
  const [menu, setMenu] = useState(false)
  const router = useRouter()
  const { route, pathname, locale } = router

  const directories = useMemo(() => reorderBasedOnMeta(pageMap), [pageMap])
  const flatDirectories = useMemo(() => flatten(directories), [directories])
  const config = Object.assign({}, defaultConfig, _config)

  const filepath = route.slice(0, route.lastIndexOf("/") + 1)
  const filepathWithName = filepath + filename
  const titles = React.Children.toArray(children).filter((child) =>
    titleType.includes(child.props.mdxType)
  )
  const titleEl = titles.find((child) => child.props.mdxType === "h1")
  const title =
    meta.title || (titleEl ? innerText(titleEl.props.children) : "Untitled")
  const anchors = titles
    .filter((child) => child.props.mdxType === "h2")
    .map((child) => child.props.children)

  useEffect(() => {
    if (menu) {
      document.body.classList.add("overflow-hidden")
    } else {
      document.body.classList.remove("overflow-hidden")
    }
  }, [menu])

  const currentIndex = useMemo(
    () => flatDirectories.findIndex((dir) => dir.route === pathname),
    [flatDirectories, pathname]
  )

  const isRTL = useMemo(() => {
    if (!config.i18n) return null
    const localeConfig = config.i18n.find(l => l.locale === locale)
    return localeConfig && localeConfig.direction === 'rtl'
  }, [config.i18n, locale])

  return (
    <React.Fragment>
      <Head>
        <link rel="stylesheet" href="https://rsms.me/inter/inter.css" />
        <title>
          {title}
          {renderComponent(config.titleSuffix, { locale })}
        </title>
        {renderComponent(config.head, { locale })}
      </Head>
      <div className={cn('nextra-container main-container flex flex-col', { rtl: isRTL })}>
        <nav className="flex items-center bg-white z-20 fixed top-0 left-0 right-0 h-16 border-b border-gray-200 px-6 dark:bg-dark dark:border-gray-900">
          <div className="hidden md:block w-full flex items-center">
            <Link href="/">
              <a className="no-underline text-current inline-flex items-center hover:opacity-75">
                {renderComponent(config.logo, { locale })}
              </a>
            </Link>
          </div>

          {config.customSearch ||
            (config.search ? <Search directories={flatDirectories} /> : null)}

          {config.darkMode ? <ThemeSwitch /> : null}

          {config.i18n ? <LocaleSwitch options={config.i18n} isRTL={isRTL} /> : null}

          {config.repository ? (
            <a
<<<<<<< HEAD
              className="text-current p-2 -mr-2"
              href={config.repository}
=======
              className="text-current p-2"
              href={config.github}
>>>>>>> 0b2b3428
              target="_blank"
            >
              <GitHubIcon height={24} />
            </a>
          ) : null}

          <button
            className="block md:hidden p-2"
            onClick={() => setMenu(!menu)}
          >
            <svg
              fill="none"
              width="24"
              height="24"
              viewBox="0 0 24 24"
              stroke="currentColor"
            >
              <path
                strokeLinecap="round"
                strokeLinejoin="round"
                strokeWidth={2}
                d="M4 6h16M4 12h16M4 18h16"
              />
            </svg>
          </button>

          <div className="-mr-2"/>
        </nav>
        <div className="flex flex-1 h-full">
          <MenuContext.Provider value={{ setMenu }}>
            <Sidebar show={menu} anchors={anchors} directories={directories} />
          </MenuContext.Provider>
          <SkipNavContent />
          {meta.full ? (
            <content className="relative pt-16 w-full overflow-x-hidden">
              {children}
            </content>
          ) : (
            <content className="relative pt-20 pb-16 px-6 md:px-8 w-full max-w-full overflow-x-hidden xl:pr-64">
              <main className="max-w-screen-md mx-auto">
                <Theme>{children}</Theme>
<<<<<<< HEAD
                <Footer
                  config={config}
                  flatDirectories={flatDirectories}
                  currentIndex={currentIndex}
                  filepathWithName={filepathWithName}
                />
=======
                <footer className="mt-24">
                  <nav className="flex flex-row items-center justify-between">
                    <div>
                      <PrevLink config={config} flatDirectories={flatDirectories} currentIndex={currentIndex} isRTL={isRTL} />
                    </div>

                    <div>
                      <NextLink config={config} flatDirectories={flatDirectories} currentIndex={currentIndex} isRTL={isRTL} />
                    </div>
                  </nav>

                  <hr />

                  {config.footer ? <div className="mt-24 flex justify-between flex-col-reverse md:flex-row items-center md:items-end">
                    <span className="text-gray-600">
                      {renderComponent(config.footerText, { locale })}
                    </span>
                    <div className="mt-6"/>
                    {config.footerEditOnGitHubLink ? <a className="text-sm" href={
                      (config.siteGithub || config.github) + '/tree/master/pages' + filepathWithName
                    } target="_blank">{
                      config.footerEditOnGitHubText ? renderComponent(config.footerEditOnGitHubText, { locale }) : 'Edit this page on GitHub'
                    }</a> : null}
                  </div> : null}
                </footer>
>>>>>>> 0b2b3428
              </main>
            </content>
          )}
        </div>
      </div>
    </React.Fragment>
  )
}

export default (opts, config) => (props) => {
  return (
    <ThemeProvider attribute="class">
      <Layout config={config} {...opts} {...props} />
    </ThemeProvider>
  )
}<|MERGE_RESOLUTION|>--- conflicted
+++ resolved
@@ -1,80 +1,56 @@
-<<<<<<< HEAD
 import React, {
   useState,
   useEffect,
   useMemo,
   useContext,
   createContext,
-} from "react"
-import { useRouter } from "next/router"
-import Head from "next/head"
-import Link from "next/link"
-import slugify from "@sindresorhus/slugify"
-import "focus-visible"
-import { SkipNavContent } from "@reach/skip-nav"
-import { ThemeProvider } from "next-themes"
-import innerText from "react-innertext"
-
-import flatten from "./utils/flatten"
-import reorderBasedOnMeta from "./utils/reorder"
-
-import Search from "./search"
-import GitHubIcon from "./github-icon"
-import ThemeSwitch from "./theme-switch"
-import LocaleSwitch from "./locale-switch"
-import Footer from "./footer"
-import renderComponent from "./utils/render-component"
-
-import Theme from "./misc/theme"
-import defaultConfig from "./misc/default.config"
-=======
-import React, { useState, useEffect, useMemo, useContext, createContext } from 'react'
-import { useRouter } from 'next/router'
-import Head from 'next/head'
-import Link from 'next/link'
-import Slugger from 'github-slugger'
-import 'focus-visible'
-import { SkipNavContent } from '@reach/skip-nav'
-import { ThemeProvider } from 'next-themes'
-import innerText from 'react-innertext'
-import cn from 'classnames'
-
-import flatten from './utils/flatten'
-import reorderBasedOnMeta from './utils/reorder'
-
-import Search from './search'
-import GitHubIcon from './github-icon'
-import ArrowRight from './arrow-right'
-import ThemeSwitch from './theme-switch'
-import LocaleSwitch from './locale-switch'
-
-import Theme from './misc/theme'
-import defaultConfig from './misc/default.config'
->>>>>>> 0b2b3428
-
-const TreeState = new Map()
-const titleType = ["h1", "h2", "h3", "h4", "h5", "h6"]
-const MenuContext = createContext(false)
+} from "react";
+import { useRouter } from "next/router";
+import Head from "next/head";
+import Link from "next/link";
+import slugify from "@sindresorhus/slugify";
+import "focus-visible";
+import { SkipNavContent } from "@reach/skip-nav";
+import { ThemeProvider } from "next-themes";
+import innerText from "react-innertext";
+import cn from "classnames";
+
+import flatten from "./utils/flatten";
+import reorderBasedOnMeta from "./utils/reorder";
+
+import Search from "./search";
+import GitHubIcon from "./github-icon";
+import ThemeSwitch from "./theme-switch";
+import LocaleSwitch from "./locale-switch";
+import Footer from "./footer";
+import renderComponent from "./utils/render-component";
+
+import Theme from "./misc/theme";
+import defaultConfig from "./misc/default.config";
+
+const TreeState = new Map();
+const titleType = ["h1", "h2", "h3", "h4", "h5", "h6"];
+const MenuContext = createContext(false);
 
 function Folder({ item, anchors }) {
-  const route = useRouter().route + "/"
-  const active = route.startsWith(item.route + "/")
-  const open = TreeState[item.route] ?? true
-  const [_, render] = useState(false)
+  const route = useRouter().route + "/";
+  const active = route.startsWith(item.route + "/");
+  const open = TreeState[item.route] ?? true;
+  const [_, render] = useState(false);
 
   useEffect(() => {
     if (active) {
-      TreeState[item.route] = true
+      TreeState[item.route] = true;
     }
-  }, [active])
+  }, [active]);
 
   return (
     <li className={open ? "active" : ""}>
       <button
         onClick={() => {
-          if (active) return
-          TreeState[item.route] = !open
-          render((x) => !x)
+          if (active) return;
+          TreeState[item.route] = !open;
+          render((x) => !x);
         }}
       >
         {item.title}
@@ -87,21 +63,16 @@
         <Menu dir={item.children} base={item.route} anchors={anchors} />
       </div>
     </li>
-  )
+  );
 }
 
 function File({ item, anchors }) {
-  const { setMenu } = useContext(MenuContext)
-<<<<<<< HEAD
-  const route = useRouter().route + "/"
-  const active = route.startsWith(item.route + "/")
-=======
-  const route = useRouter().route + '/'
-  const active = route.startsWith(item.route + '/')
-  const slugger = new Slugger()
->>>>>>> 0b2b3428
-
-  const title = item.title
+  const { setMenu } = useContext(MenuContext);
+  const route = useRouter().route + "/";
+  const active = route.startsWith(item.route + "/");
+  const slugger = new Slugger();
+
+  const title = item.title;
   // if (item.title.startsWith('> ')) {
   // title = title.substr(2)
   if (anchors && anchors.length) {
@@ -113,13 +84,8 @@
           </Link>
           <ul>
             {anchors.map((anchor) => {
-<<<<<<< HEAD
-              const anchorText = innerText(anchor) || ""
-              const slug = slugify(anchorText)
-=======
-              const anchorText = innerText(anchor) || ''
-              const slug = slugger.slug(anchorText)
->>>>>>> 0b2b3428
+              const anchorText = innerText(anchor) || "";
+              const slug = slugger.slug(anchorText);
 
               return (
                 <a
@@ -133,11 +99,11 @@
                     <span className="inline-block">{anchorText}</span>
                   </span>
                 </a>
-              )
+              );
             })}
           </ul>
         </li>
-      )
+      );
     }
   }
 
@@ -147,7 +113,7 @@
         <a onClick={() => setMenu(false)}>{title}</a>
       </Link>
     </li>
-  )
+  );
 }
 
 function Menu({ dir, anchors }) {
@@ -155,24 +121,19 @@
     <ul>
       {dir.map((item) => {
         if (item.children) {
-          return <Folder key={item.name} item={item} anchors={anchors} />
+          return <Folder key={item.name} item={item} anchors={anchors} />;
         }
-        return <File key={item.name} item={item} anchors={anchors} />
+        return <File key={item.name} item={item} anchors={anchors} />;
       })}
     </ul>
-  )
+  );
 }
 
 function Sidebar({ show, directories, anchors }) {
   return (
     <aside
-<<<<<<< HEAD
-      className={`h-screen bg-white dark:bg-dark flex-shrink-0 w-full md:w-64 md:border-r border-gray-200 dark:border-gray-800 md:block fixed md:sticky z-10 transition-theme duration-100 ${
+      className={`h-screen bg-white dark:bg-dark flex-shrink-0 w-full md:w-64 md:border-r border-gray-200 dark:border-gray-900 md:block fixed md:sticky z-10 ${
         show ? "" : "hidden"
-=======
-      className={`h-screen bg-white dark:bg-dark flex-shrink-0 w-full md:w-64 md:border-r border-gray-200 dark:border-gray-900 md:block fixed md:sticky z-10 ${
-        show ? '' : 'hidden'
->>>>>>> 0b2b3428
       }`}
       style={{
         top: "4rem",
@@ -183,93 +144,48 @@
         <Menu dir={directories} anchors={anchors} />
       </div>
     </aside>
-  )
-}
-
-<<<<<<< HEAD
-=======
-const NextLink = ({ config, flatDirectories, currentIndex, isRTL }) => {
-  let next = flatDirectories[currentIndex + 1]
-
-  if (!config.nextLinks || !next) {
-    return null
-  }
-
-  return (
-    <Link href={next.route}>
-      <a className={cn('text-lg font-medium p-4 -m-4 no-underline text-gray-600 hover:text-blue-600 flex items-center', { 'ml-2': !isRTL, 'mr-2': isRTL })}>
-        {next.title}
-        <ArrowRight className={cn('transform inline flex-shrink-0', { 'rotate-180 mr-1': isRTL, 'ml-1': !isRTL })} />
-      </a>
-    </Link>
-  )
-}
-
-const PrevLink = ({ config, flatDirectories, currentIndex, isRTL }) => {
-  let prev = flatDirectories[currentIndex - 1]
-
-  if (!config.prevLinks || !prev) {
-    return null
-  }
-
-  return (
-    <Link href={prev.route}>
-      <a className={cn('text-lg font-medium p-4 -m-4 no-underline text-gray-600 hover:text-blue-600 flex items-center', { 'mr-2': !isRTL, 'ml-2': isRTL })}>
-        <ArrowRight className={cn('transform inline flex-shrink-0', { 'rotate-180 mr-1': !isRTL, 'ml-1': isRTL })} />
-        {prev.title}
-      </a>
-    </Link>
-  )
-}
-
-const renderComponent = (ComponentOrNode, opts) => {
-  if (!ComponentOrNode) return null
-  if (typeof ComponentOrNode === 'function') {
-    return <ComponentOrNode {...opts} />
-  }
-  return ComponentOrNode
-}
-
->>>>>>> 0b2b3428
+  );
+}
+
 const Layout = ({ filename, config: _config, pageMap, meta, children }) => {
-  const [menu, setMenu] = useState(false)
-  const router = useRouter()
-  const { route, pathname, locale } = router
-
-  const directories = useMemo(() => reorderBasedOnMeta(pageMap), [pageMap])
-  const flatDirectories = useMemo(() => flatten(directories), [directories])
-  const config = Object.assign({}, defaultConfig, _config)
-
-  const filepath = route.slice(0, route.lastIndexOf("/") + 1)
-  const filepathWithName = filepath + filename
+  const [menu, setMenu] = useState(false);
+  const router = useRouter();
+  const { route, pathname, locale } = router;
+
+  const directories = useMemo(() => reorderBasedOnMeta(pageMap), [pageMap]);
+  const flatDirectories = useMemo(() => flatten(directories), [directories]);
+  const config = Object.assign({}, defaultConfig, _config);
+
+  const filepath = route.slice(0, route.lastIndexOf("/") + 1);
+  const filepathWithName = filepath + filename;
   const titles = React.Children.toArray(children).filter((child) =>
     titleType.includes(child.props.mdxType)
-  )
-  const titleEl = titles.find((child) => child.props.mdxType === "h1")
+  );
+  const titleEl = titles.find((child) => child.props.mdxType === "h1");
   const title =
-    meta.title || (titleEl ? innerText(titleEl.props.children) : "Untitled")
+    meta.title || (titleEl ? innerText(titleEl.props.children) : "Untitled");
   const anchors = titles
     .filter((child) => child.props.mdxType === "h2")
-    .map((child) => child.props.children)
+    .map((child) => child.props.children);
 
   useEffect(() => {
     if (menu) {
-      document.body.classList.add("overflow-hidden")
+      document.body.classList.add("overflow-hidden");
     } else {
-      document.body.classList.remove("overflow-hidden")
+      document.body.classList.remove("overflow-hidden");
     }
-  }, [menu])
+  }, [menu]);
 
   const currentIndex = useMemo(
     () => flatDirectories.findIndex((dir) => dir.route === pathname),
     [flatDirectories, pathname]
-  )
+  );
 
   const isRTL = useMemo(() => {
-    if (!config.i18n) return null
-    const localeConfig = config.i18n.find(l => l.locale === locale)
-    return localeConfig && localeConfig.direction === 'rtl'
-  }, [config.i18n, locale])
+    if (!config.i18n) return null;
+    const localeConfig = config.i18n.find((l) => l.locale === locale);
+    return localeConfig && localeConfig.direction === "rtl";
+  }, [config.i18n, locale]);
 
   return (
     <React.Fragment>
@@ -281,7 +197,11 @@
         </title>
         {renderComponent(config.head, { locale })}
       </Head>
-      <div className={cn('nextra-container main-container flex flex-col', { rtl: isRTL })}>
+      <div
+        className={cn("nextra-container main-container flex flex-col", {
+          rtl: isRTL,
+        })}
+      >
         <nav className="flex items-center bg-white z-20 fixed top-0 left-0 right-0 h-16 border-b border-gray-200 px-6 dark:bg-dark dark:border-gray-900">
           <div className="hidden md:block w-full flex items-center">
             <Link href="/">
@@ -296,17 +216,14 @@
 
           {config.darkMode ? <ThemeSwitch /> : null}
 
-          {config.i18n ? <LocaleSwitch options={config.i18n} isRTL={isRTL} /> : null}
+          {config.i18n ? (
+            <LocaleSwitch options={config.i18n} isRTL={isRTL} />
+          ) : null}
 
           {config.repository ? (
             <a
-<<<<<<< HEAD
-              className="text-current p-2 -mr-2"
+              className="text-current p-2"
               href={config.repository}
-=======
-              className="text-current p-2"
-              href={config.github}
->>>>>>> 0b2b3428
               target="_blank"
             >
               <GitHubIcon height={24} />
@@ -333,7 +250,7 @@
             </svg>
           </button>
 
-          <div className="-mr-2"/>
+          <div className="-mr-2" />
         </nav>
         <div className="flex flex-1 h-full">
           <MenuContext.Provider value={{ setMenu }}>
@@ -348,53 +265,25 @@
             <content className="relative pt-20 pb-16 px-6 md:px-8 w-full max-w-full overflow-x-hidden xl:pr-64">
               <main className="max-w-screen-md mx-auto">
                 <Theme>{children}</Theme>
-<<<<<<< HEAD
                 <Footer
                   config={config}
                   flatDirectories={flatDirectories}
                   currentIndex={currentIndex}
                   filepathWithName={filepathWithName}
                 />
-=======
-                <footer className="mt-24">
-                  <nav className="flex flex-row items-center justify-between">
-                    <div>
-                      <PrevLink config={config} flatDirectories={flatDirectories} currentIndex={currentIndex} isRTL={isRTL} />
-                    </div>
-
-                    <div>
-                      <NextLink config={config} flatDirectories={flatDirectories} currentIndex={currentIndex} isRTL={isRTL} />
-                    </div>
-                  </nav>
-
-                  <hr />
-
-                  {config.footer ? <div className="mt-24 flex justify-between flex-col-reverse md:flex-row items-center md:items-end">
-                    <span className="text-gray-600">
-                      {renderComponent(config.footerText, { locale })}
-                    </span>
-                    <div className="mt-6"/>
-                    {config.footerEditOnGitHubLink ? <a className="text-sm" href={
-                      (config.siteGithub || config.github) + '/tree/master/pages' + filepathWithName
-                    } target="_blank">{
-                      config.footerEditOnGitHubText ? renderComponent(config.footerEditOnGitHubText, { locale }) : 'Edit this page on GitHub'
-                    }</a> : null}
-                  </div> : null}
-                </footer>
->>>>>>> 0b2b3428
               </main>
             </content>
           )}
         </div>
       </div>
     </React.Fragment>
-  )
-}
+  );
+};
 
 export default (opts, config) => (props) => {
   return (
     <ThemeProvider attribute="class">
       <Layout config={config} {...opts} {...props} />
     </ThemeProvider>
-  )
-}+  );
+};