import React, {
  useState,
  useEffect,
  useMemo,
  useContext,
<<<<<<< HEAD
  createContext,
=======
  createContext
>>>>>>> d66f02ac
} from 'react'
import { useRouter } from 'next/router'
import Head from 'next/head'
import Link from 'next/link'
<<<<<<< HEAD
=======
import slugify from '@sindresorhus/slugify'
>>>>>>> d66f02ac
import 'focus-visible'
import { SkipNavContent } from '@reach/skip-nav'
import { ThemeProvider } from 'next-themes'
import innerText from 'react-innertext'
import cn from 'classnames'
<<<<<<< HEAD
import Slugger from 'github-slugger'
=======
>>>>>>> d66f02ac

import flatten from './utils/flatten'
import reorderBasedOnMeta from './utils/reorder'

import Search from './search'
import GitHubIcon from './github-icon'
import ThemeSwitch from './theme-switch'
import LocaleSwitch from './locale-switch'
import Footer from './footer'
import renderComponent from './utils/render-component'

import Theme from './misc/theme'
import defaultConfig from './misc/default.config'

const TreeState = new Map()
const titleType = ['h1', 'h2', 'h3', 'h4', 'h5', 'h6']
const MenuContext = createContext(false)

function Folder({ item, anchors }) {
  const route = useRouter().route + '/'
  const active = route.startsWith(item.route + '/')
  const open = TreeState[item.route] ?? true
  const [_, render] = useState(false)

  useEffect(() => {
    if (active) {
      TreeState[item.route] = true
    }
  }, [active])

  return (
    <li className={open ? 'active' : ''}>
      <button
        onClick={() => {
          if (active) return
          TreeState[item.route] = !open
<<<<<<< HEAD
          render((x) => !x)
=======
          render(x => !x)
>>>>>>> d66f02ac
        }}
      >
        {item.title}
      </button>
      <div
        style={{
<<<<<<< HEAD
          display: open ? undefined : 'none',
=======
          display: open ? undefined : 'none'
>>>>>>> d66f02ac
        }}
      >
        <Menu dir={item.children} base={item.route} anchors={anchors} />
      </div>
    </li>
  )
}

function File({ item, anchors }) {
  const { setMenu } = useContext(MenuContext)
  const route = useRouter().route + '/'
  const active = route.startsWith(item.route + '/')
  const slugger = new Slugger()

  const title = item.title
  // if (item.title.startsWith('> ')) {
  // title = title.substr(2)
  if (anchors && anchors.length) {
    if (active) {
      return (
        <li className={active ? 'active' : ''}>
          <Link href={item.route}>
            <a>{title}</a>
          </Link>
          <ul>
<<<<<<< HEAD
            {anchors.map((anchor) => {
=======
            {anchors.map(anchor => {
>>>>>>> d66f02ac
              const anchorText = innerText(anchor) || ''
              const slug = slugger.slug(anchorText)

              return (
                <a
                  href={'#' + slug}
                  key={`a-${slug}`}
                  onClick={() => setMenu(false)}
                >
                  <span className="flex">
                    <span className="opacity-25">#</span>
                    <span className="mr-2"></span>
                    <span className="inline-block">{anchorText}</span>
                  </span>
                </a>
              )
            })}
          </ul>
        </li>
      )
    }
  }

  return (
    <li className={active ? 'active' : ''}>
      <Link href={item.route}>
        <a onClick={() => setMenu(false)}>{title}</a>
      </Link>
    </li>
  )
}

function Menu({ dir, anchors }) {
  return (
    <ul>
      {dir.map(item => {
        if (item.children) {
          return <Folder key={item.name} item={item} anchors={anchors} />
        }
        return <File key={item.name} item={item} anchors={anchors} />
      })}
    </ul>
  )
}

function Sidebar({ show, directories, anchors }) {
  return (
    <aside
      className={`h-screen bg-white dark:bg-dark flex-shrink-0 w-full md:w-64 md:border-r border-gray-200 dark:border-gray-900 md:block fixed md:sticky z-10 ${
        show ? '' : 'hidden'
      }`}
      style={{
        top: '4rem',
<<<<<<< HEAD
        height: 'calc(100vh - 4rem)',
=======
        height: 'calc(100vh - 4rem)'
>>>>>>> d66f02ac
      }}
    >
      <div className="sidebar w-full p-4 pb-40 md:pb-16 h-full overflow-y-auto">
        <Menu dir={directories} anchors={anchors} />
      </div>
    </aside>
  )
}

const Layout = ({ filename, config: _config, pageMap, meta, children }) => {
  const [menu, setMenu] = useState(false)
  const router = useRouter()
  const { route, pathname, locale } = router

  const directories = useMemo(() => reorderBasedOnMeta(pageMap), [pageMap])
  const flatDirectories = useMemo(() => flatten(directories), [directories])
  const config = Object.assign({}, defaultConfig, _config)

  const filepath = route.slice(0, route.lastIndexOf('/') + 1)
  const filepathWithName = filepath + filename
<<<<<<< HEAD
  const titles = React.Children.toArray(children).filter((child) =>
    titleType.includes(child.props.mdxType)
  )
  const titleEl = titles.find((child) => child.props.mdxType === 'h1')
  const title =
    meta.title || (titleEl ? innerText(titleEl.props.children) : 'Untitled')
  const anchors = titles
    .filter((child) => child.props.mdxType === 'h2')
    .map((child) => child.props.children)
=======
  const titles = React.Children.toArray(children).filter(child =>
    titleType.includes(child.props.mdxType)
  )
  const titleEl = titles.find(child => child.props.mdxType === 'h1')
  const title =
    meta.title || (titleEl ? innerText(titleEl.props.children) : 'Untitled')
  const anchors = titles
    .filter(child => child.props.mdxType === 'h2')
    .map(child => child.props.children)
>>>>>>> d66f02ac

  useEffect(() => {
    if (menu) {
      document.body.classList.add('overflow-hidden')
    } else {
      document.body.classList.remove('overflow-hidden')
    }
  }, [menu])

  const currentIndex = useMemo(
    () => flatDirectories.findIndex(dir => dir.route === pathname),
    [flatDirectories, pathname]
  )

  const isRTL = useMemo(() => {
    if (!config.i18n) return null
<<<<<<< HEAD
    const localeConfig = config.i18n.find((l) => l.locale === locale)
=======
    const localeConfig = config.i18n.find(l => l.locale === locale)
>>>>>>> d66f02ac
    return localeConfig && localeConfig.direction === 'rtl'
  }, [config.i18n, locale])

  return (
    <React.Fragment>
      <Head>
        <link rel="stylesheet" href="https://rsms.me/inter/inter.css" />
        <title>
          {title}
          {renderComponent(config.titleSuffix, { locale })}
        </title>
        {renderComponent(config.head, { locale })}
      </Head>
      <div
        className={cn('nextra-container main-container flex flex-col', {
<<<<<<< HEAD
          rtl: isRTL,
=======
          rtl: isRTL
>>>>>>> d66f02ac
        })}
      >
        <nav className="flex items-center bg-white z-20 fixed top-0 left-0 right-0 h-16 border-b border-gray-200 px-6 dark:bg-dark dark:border-gray-900">
          <div className="hidden md:block w-full flex items-center">
            <Link href="/">
              <a className="no-underline text-current inline-flex items-center hover:opacity-75">
                {renderComponent(config.logo, { locale })}
              </a>
            </Link>
          </div>

          {config.customSearch ||
            (config.search ? <Search directories={flatDirectories} /> : null)}

          {config.darkMode ? <ThemeSwitch /> : null}

          {config.i18n ? (
            <LocaleSwitch options={config.i18n} isRTL={isRTL} />
          ) : null}

          {config.repository ? (
            <a
              className="text-current p-2"
              href={config.repository}
              target="_blank"
            >
              <GitHubIcon height={24} />
            </a>
          ) : null}

          <button
            className="block md:hidden p-2"
            onClick={() => setMenu(!menu)}
          >
            <svg
              fill="none"
              width="24"
              height="24"
              viewBox="0 0 24 24"
              stroke="currentColor"
            >
              <path
                strokeLinecap="round"
                strokeLinejoin="round"
                strokeWidth={2}
                d="M4 6h16M4 12h16M4 18h16"
              />
            </svg>
          </button>

          <div className="-mr-2" />
        </nav>
        <div className="flex flex-1 h-full">
          <MenuContext.Provider value={{ setMenu }}>
            <Sidebar show={menu} anchors={anchors} directories={directories} />
          </MenuContext.Provider>
          <SkipNavContent />
          {meta.full ? (
            <content className="relative pt-16 w-full overflow-x-hidden">
              {children}
            </content>
          ) : (
            <content className="relative pt-20 pb-16 px-6 md:px-8 w-full max-w-full overflow-x-hidden xl:pr-64">
              <main className="max-w-screen-md mx-auto">
                <Theme>{children}</Theme>
                <Footer
                  config={config}
                  flatDirectories={flatDirectories}
                  currentIndex={currentIndex}
                  filepathWithName={filepathWithName}
                />
              </main>
            </content>
          )}
        </div>
      </div>
    </React.Fragment>
  )
}

export default (opts, config) => props => {
  return (
    <ThemeProvider attribute="class">
      <Layout config={config} {...opts} {...props} />
    </ThemeProvider>
  )
}<|MERGE_RESOLUTION|>--- conflicted
+++ resolved
@@ -3,28 +3,17 @@
   useEffect,
   useMemo,
   useContext,
-<<<<<<< HEAD
-  createContext,
-=======
   createContext
->>>>>>> d66f02ac
 } from 'react'
 import { useRouter } from 'next/router'
 import Head from 'next/head'
 import Link from 'next/link'
-<<<<<<< HEAD
-=======
-import slugify from '@sindresorhus/slugify'
->>>>>>> d66f02ac
 import 'focus-visible'
 import { SkipNavContent } from '@reach/skip-nav'
 import { ThemeProvider } from 'next-themes'
 import innerText from 'react-innertext'
 import cn from 'classnames'
-<<<<<<< HEAD
 import Slugger from 'github-slugger'
-=======
->>>>>>> d66f02ac
 
 import flatten from './utils/flatten'
 import reorderBasedOnMeta from './utils/reorder'
@@ -61,22 +50,14 @@
         onClick={() => {
           if (active) return
           TreeState[item.route] = !open
-<<<<<<< HEAD
-          render((x) => !x)
-=======
           render(x => !x)
->>>>>>> d66f02ac
         }}
       >
         {item.title}
       </button>
       <div
         style={{
-<<<<<<< HEAD
-          display: open ? undefined : 'none',
-=======
           display: open ? undefined : 'none'
->>>>>>> d66f02ac
         }}
       >
         <Menu dir={item.children} base={item.route} anchors={anchors} />
@@ -102,11 +83,7 @@
             <a>{title}</a>
           </Link>
           <ul>
-<<<<<<< HEAD
-            {anchors.map((anchor) => {
-=======
             {anchors.map(anchor => {
->>>>>>> d66f02ac
               const anchorText = innerText(anchor) || ''
               const slug = slugger.slug(anchorText)
 
@@ -160,11 +137,7 @@
       }`}
       style={{
         top: '4rem',
-<<<<<<< HEAD
-        height: 'calc(100vh - 4rem)',
-=======
         height: 'calc(100vh - 4rem)'
->>>>>>> d66f02ac
       }}
     >
       <div className="sidebar w-full p-4 pb-40 md:pb-16 h-full overflow-y-auto">
@@ -185,17 +158,6 @@
 
   const filepath = route.slice(0, route.lastIndexOf('/') + 1)
   const filepathWithName = filepath + filename
-<<<<<<< HEAD
-  const titles = React.Children.toArray(children).filter((child) =>
-    titleType.includes(child.props.mdxType)
-  )
-  const titleEl = titles.find((child) => child.props.mdxType === 'h1')
-  const title =
-    meta.title || (titleEl ? innerText(titleEl.props.children) : 'Untitled')
-  const anchors = titles
-    .filter((child) => child.props.mdxType === 'h2')
-    .map((child) => child.props.children)
-=======
   const titles = React.Children.toArray(children).filter(child =>
     titleType.includes(child.props.mdxType)
   )
@@ -205,7 +167,6 @@
   const anchors = titles
     .filter(child => child.props.mdxType === 'h2')
     .map(child => child.props.children)
->>>>>>> d66f02ac
 
   useEffect(() => {
     if (menu) {
@@ -222,11 +183,7 @@
 
   const isRTL = useMemo(() => {
     if (!config.i18n) return null
-<<<<<<< HEAD
-    const localeConfig = config.i18n.find((l) => l.locale === locale)
-=======
     const localeConfig = config.i18n.find(l => l.locale === locale)
->>>>>>> d66f02ac
     return localeConfig && localeConfig.direction === 'rtl'
   }, [config.i18n, locale])
 
@@ -242,11 +199,7 @@
       </Head>
       <div
         className={cn('nextra-container main-container flex flex-col', {
-<<<<<<< HEAD
-          rtl: isRTL,
-=======
           rtl: isRTL
->>>>>>> d66f02ac
         })}
       >
         <nav className="flex items-center bg-white z-20 fixed top-0 left-0 right-0 h-16 border-b border-gray-200 px-6 dark:bg-dark dark:border-gray-900">
