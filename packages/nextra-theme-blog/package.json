{
  "name": "nextra-theme-blog",
  "version": "0.1.6",
  "description": "A Nextra theme for blogs.",
  "main": "index.js",
  "repository": "https://github.com/shuding/nextra-theme-blog.git",
  "author": "Shu Ding <g@shud.in>",
  "license": "MIT",
  "files": [
    "dist/*",
    "index.js",
    "style.css"
  ],
  "scripts": {
    "dev": "yarn dev:layout & yarn dev:tailwind",
    "build": "yarn run build:clean && yarn run build:tailwind && yarn run build:layout",
    "build:clean": "rm -rf dist",
    "build:tailwind": "NODE_ENV=production tailwindcss build src/styles.css -o style.css -c tailwind.config.js",
    "build:layout": "NODE_ENV=production microbundle src/*.js -f cjs -o dist --no-sourcemap --jsx React.createElement --target node",
    "dev:layout": "microbundle watch src/*.js -f cjs -o dist --no-sourcemap --jsx React.createElement --target node",
    "dev:tailwind": "yarn postcss src/styles.css -o style.css -w --verbose"
  },
  "dependencies": {
<<<<<<< HEAD
    "@mdx-js/react": "^1.6.18",
    "@tailwindcss/typography": "^0.4.1",
=======
    "@mdx-js/react": "^2.0.0-rc.2",
    "@tailwindcss/typography": "^0.2.0",
>>>>>>> 30f81a1e
    "github-slugger": "^1.3.0",
    "next-themes": "^0.0.15",
    "prism-react-renderer": "^1.1.1",
    "react-cusdis": "^2.0.1"
  },
  "peerDependencies": {
    "next": ">=9.5.3",
    "react": ">=16.13.1",
    "react-dom": ">=16.13.1"
  },
  "devDependencies": {
    "microbundle": "^0.12.4",
    "postcss": "^8.2.8",
    "tailwindcss": "^2.2.19"
  }
}<|MERGE_RESOLUTION|>--- conflicted
+++ resolved
@@ -21,13 +21,8 @@
     "dev:tailwind": "yarn postcss src/styles.css -o style.css -w --verbose"
   },
   "dependencies": {
-<<<<<<< HEAD
-    "@mdx-js/react": "^1.6.18",
+    "@mdx-js/react": "^2.0.0-rc.2",
     "@tailwindcss/typography": "^0.4.1",
-=======
-    "@mdx-js/react": "^2.0.0-rc.2",
-    "@tailwindcss/typography": "^0.2.0",
->>>>>>> 30f81a1e
     "github-slugger": "^1.3.0",
     "next-themes": "^0.0.15",
     "prism-react-renderer": "^1.1.1",
