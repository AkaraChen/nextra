{
  "name": "nextra",
  "version": "2.0.0-alpha.16",
  "description": "Next.js and MDX based site generator.",
  "main": "index.js",
  "files": [
    "dist/*",
    "index.js",
    "ssg.js",
    "loader.js",
    "locales.js"
  ],
  "types": "./dist/types.d.ts",
  "repository": "https://github.com/shuding/nextra",
  "license": "MIT",
  "scripts": {
    "build": "node scripts/build.js",
    "dev": "node scripts/dev.js",
    "types": "tsc --project tsconfig.type.json",
<<<<<<< HEAD
    "prepublishOnly": "rm -rf dist && yarn build",
    "test": "vitest run"
=======
    "prepublishOnly": "rm -rf dist && yarn build && yarn types"
>>>>>>> 988d87c1
  },
  "dependencies": {
    "@mdx-js/mdx": "^2.0.0-rc.2",
    "@shuding/rehype-pretty-code": "^0.0.1",
    "github-slugger": "^1.4.0",
    "graceful-fs": "^4.2.6",
    "gray-matter": "^4.0.3",
    "remark-gfm": "^3.0.1",
    "shiki": "0.10.0",
    "slash": "^3.0.0",
    "typescript": "^4.5.2",
    "vitest": "^0.0.141"
  },
  "peerDependencies": {
    "react": ">=16.13.1"
  },
  "devDependencies": {
    "@types/graceful-fs": "^4.1.5",
    "@types/mdast": "^3.0.10",
    "@types/webpack": "^5.28.0",
    "esbuild": "^0.14.0"
  }
}<|MERGE_RESOLUTION|>--- conflicted
+++ resolved
@@ -17,12 +17,8 @@
     "build": "node scripts/build.js",
     "dev": "node scripts/dev.js",
     "types": "tsc --project tsconfig.type.json",
-<<<<<<< HEAD
-    "prepublishOnly": "rm -rf dist && yarn build",
-    "test": "vitest run"
-=======
+    "test": "vitest run",
     "prepublishOnly": "rm -rf dist && yarn build && yarn types"
->>>>>>> 988d87c1
   },
   "dependencies": {
     "@mdx-js/mdx": "^2.0.0-rc.2",
