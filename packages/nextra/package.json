--- conflicted
+++ resolved
@@ -22,14 +22,10 @@
   },
   "dependencies": {
     "@mdx-js/mdx": "^2.0.0-rc.2",
-    "@shuding/rehype-pretty-code": "^0.0.1",
     "github-slugger": "^1.4.0",
     "graceful-fs": "^4.2.6",
     "gray-matter": "^4.0.3",
-<<<<<<< HEAD
     "rehype-pretty-code": "^0.1.0",
-=======
->>>>>>> 33470512
     "remark-gfm": "^3.0.1",
     "shiki": "0.10.0",
     "slash": "^3.0.0",
