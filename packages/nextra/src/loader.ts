--- conflicted
+++ resolved
@@ -19,13 +19,6 @@
 
 const pagesDir = path.resolve(findPagesDir())
 
-<<<<<<< HEAD
-async function loader(
-  context: LoaderContext<LoaderOptions>,
-  source: string
-): Promise<string | Buffer> {
-  context.cacheable(true)
-=======
 let [repository, gitRoot] = (function () {
   try {
     const repo = Repository.discover(process.cwd())
@@ -38,13 +31,11 @@
   }
 })()
 
-export default async function (
-  this: LoaderContext<LoaderOptions>,
-  source: string,
-  callback: (err?: null | Error, content?: string | Buffer) => void
-) {
-  this.cacheable(true)
->>>>>>> 24c7baa3
+async function loader(
+  context: LoaderContext<LoaderOptions>,
+  source: string
+): Promise<string | Buffer> {
+  context.cacheable(true)
 
   const options = context.getOptions()
   let {
