--- conflicted
+++ resolved
@@ -11,13 +11,9 @@
   "license": "MIT",
   "dependencies": {
     "@sindresorhus/slugify": "^1.0.0",
-<<<<<<< HEAD
     "classnames": "^2.2.6",
     "match-sorter": "^4.1.0",
-=======
-    "babel-plugin-macros": "^2.8.0",
     "focus-visible": "^5.1.0",
->>>>>>> 88dc5b2a
     "next": "^9.4.4",
     "prism-react-renderer": "^1.1.1",
     "react": "^16.13.1",
@@ -25,6 +21,7 @@
   },
   "devDependencies": {
     "@mdx-js/loader": "^1.6.5",
+    "babel-plugin-macros": "^2.8.0",
     "postcss-preset-env": "^6.7.0",
     "prettier": "^2.0.5",
     "preval.macro": "^5.0.0",
